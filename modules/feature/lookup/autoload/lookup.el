;;; feature/lookup/autoload/lookup.el -*- lexical-binding: t; -*-

(defvar +lookup--last-provider nil)

(defvar +lookup--handler-alist nil)

;;;###autodef
(defun set-lookup-handlers! (modes &rest plist)
  "Define a jump target for major MODES.

This overwrites previously defined handlers for MODES. If used on minor modes,
they are combined with handlers defined for other minor modes or the major mode
it's activated in.

This can be passed nil as its second argument to unset handlers for MODES. e.g.

  (set-lookup-handlers! 'python-mode nil)

Otherwise, these properties are available to be set:

:definition FN
  Run when jumping to a symbol's definition.
  Used by `+lookup/definition'.
:references FN
  Run when looking for usage references of a symbol in the current project.
  Used by `+lookup/references'.
:documentation FN
  Run when looking up documentation for a symbol.
  Used by `+lookup/documentation'.
:file FN
  Run when looking up the file for a symbol/string. Typically a file path.
  Used by `+lookup/file'.
:xref-backend FN
  Defines an xref backend for a major-mode. If you define :definition and
  :references along with :xref-backend, those will have higher precedence.
:async BOOL
  Indicates that the supplied handlers *after* this property are asynchronous.
  Note: async handlers do not fall back to the default handlers, due to their
  nature. To get around this, you must write specialized wrappers to wait for
  the async response and return 'fallback.

\(fn MODE-OR-MODES &key ASYNC DEFINITION REFERENCES DOCUMENTATION FILE XREF-BACKEND)"
  (declare (indent defun))
  (dolist (mode (doom-enlist modes))
    (let ((hook (intern (format "%s-hook" mode)))
          (fn   (intern (format "+lookup|init-%s" mode))))
      (cond ((null (car plist))
             (remove-hook hook fn)
             (setq +lookup--handler-alist
                   (delq (assq mode +lookup--handler-alist)
                         +lookup--handler-alist))
             (unintern fn nil))
            ((let ((old-plist (cdr (assq mode +lookup--handler-alist)))
                   async)
               (while plist
                 (let ((prop (pop plist))
                       (fns (pop plist)))
                   (if (eq prop :async)
                       (setq async t)
                     (dolist (fn (doom-enlist fns))
                       (put fn '+lookup-async async))
                     (setq old-plist (plist-put old-plist prop fns)))))
               (setq plist old-plist)
               (setf (alist-get mode +lookup--handler-alist) plist))
             (fset fn
                   (lambda ()
                     (when (or (eq major-mode mode)
                               (and (boundp mode)
                                    (symbol-value mode)))
                       (cl-destructuring-bind
                           (&key definition references documentation file xref-backend async)
                           plist
                         (when definition
                           (add-hook '+lookup-definition-functions definition nil t))
                         (when references
                           (add-hook '+lookup-references-functions references nil t))
                         (when documentation
                           (add-hook '+lookup-documentation-functions documentation nil t))
                         (when file
                           (add-hook '+lookup-file-functions file nil t))
                         (when xref-backend
                           (add-hook 'xref-backend-functions xref-backend nil t))))))
             (add-hook hook fn))))))


;;
;; Library

;; Helpers
(defun +lookup--online-provider (&optional force-p namespace)
  (let ((key (or namespace major-mode)))
    (or (and (not force-p)
             (cdr (assq key +lookup--last-provider)))
        (when-let* ((provider
                     (completing-read
                      "Search on: "
                      (mapcar #'car +lookup-provider-url-alist)
                      nil t)))
          (setf (alist-get key +lookup--last-provider) provider)
          provider))))

(defun +lookup--symbol-or-region (&optional initial)
  (cond (initial)
        ((use-region-p)
         (buffer-substring-no-properties (region-beginning)
                                         (region-end)))
        ((require 'xref nil t)
         (xref-backend-identifier-at-point (xref-find-backend)))))

(defun +lookup--jump-to (prop identifier &optional other-window)
<<<<<<< HEAD
  (cl-loop with origin = (point-marker)
           for fn
           in (plist-get (list :definition +lookup-definition-functions
                               :references +lookup-references-functions
                               :documentation +lookup-documentation-functions
                               :file +lookup-file-functions)
                         prop)
           for cmd = (or (command-remapping fn) fn)
           if (condition-case e
                  (when (or (if (commandp cmd)
                                (call-interactively cmd)
                              (funcall cmd identifier))
                            (/= (point-marker) origin))
                    (point-marker))
                (error (ignore (message "%s" e))))
           return
           (progn
             (funcall (if other-window
                          #'pop-to-buffer
                        #'pop-to-buffer-same-window)
                      (marker-buffer it))
             (goto-char it))))
=======
  ;; TODO Refactor me
  (let ((origin (point-marker)))
    (cl-loop for fn
             in (plist-get (list :definition +lookup-definition-functions
                                 :references +lookup-references-functions
                                 :documentation +lookup-documentation-functions
                                 :file +lookup-file-functions)
                           prop)
             for cmd = (or (command-remapping fn) fn)
             if (get fn '+lookup-async)
             return
             (progn
               (when other-window
                 ;; If async, we can't catch the window change or destination buffer
                 ;; reliably, so we set up the new window ahead of time.
                 (switch-to-buffer-other-window (current-buffer))
                 (goto-char (marker-position origin)))
               (call-interactively fn))
             if (condition-case e
                    (save-window-excursion
                      (when (or (if (commandp cmd)
                                    (call-interactively cmd)
                                  (funcall cmd identifier))
                                (/= (point-marker) origin))
                        (point-marker)))
                  (error (ignore (message "%s" e))))
             return
             (progn
               (funcall (if other-window
                            #'switch-to-buffer-other-window
                          #'switch-to-buffer)
                        (marker-buffer it))
               (goto-char it)))))
>>>>>>> ceb06e19

(defun +lookup--file-search (identifier)
  (unless identifier
    (let ((query (rxt-quote-pcre identifier)))
      (ignore-errors
        (cond ((featurep! :completion ivy)
               (+ivy-file-search nil :query query)
               t)
              ((featurep! :completion helm)
               (+helm-file-search nil :query query)
               t))))))


;;
;; Lookup backends

(defun +lookup-xref-definitions-backend (identifier)
  "Non-interactive wrapper for `xref-find-definitions'"
  (xref-find-definitions identifier))

(defun +lookup-xref-references-backend (identifier)
  "Non-interactive wrapper for `xref-find-references'"
  (xref-find-references identifier))

(defun +lookup-dumb-jump-backend (_identifier)
  "Look up the symbol at point (or selection) with `dumb-jump', which conducts a
project search with ag, rg, pt, or git-grep, combined with extra heuristics to
reduce false positives.

This backend prefers \"just working\" over accuracy."
  (when (require 'dumb-jump nil t)
    ;; dumb-jump doesn't tell us if it succeeded or not
    (plist-get (dumb-jump-go) :results)))

(defun +lookup-project-search-backend (identifier)
  "Conducts a simple project text search for IDENTIFIER.

Uses and requires `+ivy-file-search' or `+helm-file-search'. Will return nil if
neither is available. These search backends will use ag, rg, or pt (in an order
dictated by `+ivy-project-search-engines' or `+helm-project-search-engines',
falling back to git-grep)."
  (unless identifier
    (let ((query (rxt-quote-pcre identifier)))
      (ignore-errors
        (cond ((featurep! :completion ivy)
               (+ivy-file-search nil :query query)
               t)
              ((featurep! :completion helm)
               (+helm-file-search nil :query query)
               t))))))

(defun +lookup-evil-goto-definition-backend (identifier)
  "Uses `evil-goto-definition' to conduct a text search for IDENTIFIER in the
current buffer."
  (and (featurep 'evil)
       evil-mode
       (ignore-errors
         (cl-destructuring-bind (beg . end)
             (bounds-of-thing-at-point 'symbol)
           (evil-goto-definition)
           (let ((pt (point)))
             (not (and (>= pt beg)
                       (<  pt end))))))))

(defun +lookup-dash-docsets-backend (identifier)
  "Looks up IDENTIFIER in available Dash docsets, if any are installed.

Docsets must be installed with `+lookup/install-docset'. These can also be
accessed via `+lookup/in-docsets'."
  (and (featurep! +docsets)
       (or (require 'counsel-dash nil t)
           (require 'helm-dash nil t))
       (let ((docsets (+lookup-docsets-for-buffer)))
         (when (cl-some #'+lookup-docset-installed-p docsets)
           (+lookup/in-docsets identifier docsets)
           t))))

(defun +lookup-online-backend (identifier)
  "Opens the browser and searches for IDENTIFIER online.

Will prompt for which search engine to use the first time (or if the universal
argument is non-nil)."
  (+lookup/online
   identifier
   (+lookup--online-provider (not current-prefix-arg))))


;;
;; Main commands

;;;###autoload
(defun +lookup/definition (identifier &optional other-window)
  "Jump to the definition of IDENTIFIER (defaults to the symbol at point).

If OTHER-WINDOW (universal argument), open the result in another window.

Each function in `+lookup-definition-functions' is tried until one changes the
point or current buffer. Falls back to dumb-jump, naive
ripgrep/the_silver_searcher text search, then `evil-goto-definition' if
evil-mode is active."
  (interactive
   (list (+lookup--symbol-or-region)
         current-prefix-arg))
  (cond ((null identifier) (user-error "Nothing under point"))

        ((+lookup--jump-to :definition identifier other-window))

        ((error "Couldn't find the definition of '%s'" identifier))))

;;;###autoload
(defun +lookup/references (identifier &optional other-window)
  "Show a list of usages of IDENTIFIER (defaults to the symbol at point)

Tries each function in `+lookup-references-functions' until one changes the
point and/or current buffer. Falls back to a naive ripgrep/the_silver_searcher
search otherwise."
  (interactive
   (list (+lookup--symbol-or-region)
         current-prefix-arg))
  (cond ((null identifier) (user-error "Nothing under point"))

        ((+lookup--jump-to :references identifier other-window))

        ((error "Couldn't find references of '%s'" identifier))))

;;;###autoload
(defun +lookup/documentation (identifier &optional other-window)
  "Show documentation for IDENTIFIER (defaults to symbol at point or selection.

First attempts the :documentation handler specified with `set-lookup-handlers!'
for the current mode/buffer (if any), then falls back to the backends in
`+lookup-documentation-functions'."
  (interactive
   (list (+lookup--symbol-or-region)
         current-prefix-arg))
  (cond ((null identifier) (user-error "Nothing under point"))

        ((+lookup--jump-to :documentation identifier other-window))

        ((user-error "Couldn't find documentation for '%s'" identifier))))

(defvar ffap-file-finder)
;;;###autoload
(defun +lookup/file (path)
  "Figure out PATH from whatever is at point and open it.

Each function in `+lookup-file-functions' is tried until one changes the point
or the current buffer.

Otherwise, falls back on `find-file-at-point'."
  (interactive
   (progn
     (require 'ffap)
     (list
      (or (ffap-guesser)
          (ffap-read-file-or-url
           (if ffap-url-regexp "Find file or URL: " "Find file: ")
           (+lookup--symbol-or-region))))))
  (require 'ffap)
  (cond ((not path)
         (call-interactively #'find-file-at-point))

        ((ffap-url-p path)
         (find-file-at-point path))

        ((not (+lookup--jump-to :file path))
         (let ((fullpath (expand-file-name path)))
           (when (and buffer-file-name (file-equal-p fullpath buffer-file-name))
             (user-error "Already here"))
           (let* ((insert-default-directory t)
                  (project-root (doom-project-root))
                  (ffap-file-finder
                   (cond ((not (file-directory-p fullpath))
                          #'find-file)
                         ((file-in-directory-p fullpath project-root)
                          (lambda (dir)
                            (let ((default-directory dir))
                              (without-project-cache!
                               (let ((file (projectile-completing-read "Find file: "
                                                                       (projectile-current-project-files)
                                                                       :initial-input path)))
                                 (find-file (expand-file-name file (doom-project-root)))
                                 (run-hooks 'projectile-find-file-hook))))))
                         (#'doom-project-browse))))
             (find-file-at-point path))))))


;;
;; Source-specific commands

(defvar counsel-dash-docsets)
(defvar helm-dash-docsets)
;;;###autoload
(defun +lookup/in-docsets (&optional query docsets)
  "Looks up QUERY (a string) in available Dash docsets for the current buffer.

DOCSETS is a list of docset strings. Docsets can be installed with
`+lookup/install-docset'."
  (interactive)
  (let* ((counsel-dash-docsets
          (unless (eq docsets 'blank)
            (or docsets
                (or (bound-and-true-p counsel-dash-docsets)
                    (bound-and-true-p helm-dash-docsets)))))
         (helm-dash-docsets counsel-dash-docsets)
         (query (or query (+lookup--symbol-or-region) "")))
    (cond ((featurep! :completion helm)
           (helm-dash query))
          ((featurep! :completion ivy)
           (counsel-dash query))
          ((user-error "No dash backend is installed, enable ivy or helm.")))))

;;;###autoload
(defun +lookup/online (search &optional provider)
  "Looks up SEARCH (a string) in you browser using PROVIDER.

PROVIDER should be a key of `+lookup-provider-url-alist'.

When used interactively, it will prompt for a query and, for the first time, the
provider from `+lookup-provider-url-alist'. On consecutive uses, the last
provider will be reused. If the universal argument is supplied, always prompt
for the provider."
  (interactive
   (list (or (and (use-region-p)
                  (buffer-substring-no-properties (region-beginning)
                                                  (region-end)))
             (read-string "Search for: " (thing-at-point 'symbol t)))
         (+lookup--online-provider current-prefix-arg)))
  (condition-case-unless-debug e
      (let ((url (cdr (assoc provider +lookup-provider-url-alist))))
        (unless url
          (user-error "'%s' is an invalid search engine" provider))
        (when (or (functionp url) (symbolp url))
          (setq url (funcall url)))
        (cl-assert (and (stringp url) (not (string-empty-p url))))
        (when (string-empty-p search)
          (user-error "The search query is empty"))
        (funcall +lookup-open-url-fn (format url (url-encode-url search))))
    (error
     (setq +lookup--last-provider
           (delq (assq major-mode +lookup--last-provider)
                 +lookup--last-provider))
     (signal (car e) (cdr e)))))

;;;###autoload
(defun +lookup/online-select ()
  "Runs `+lookup/online', but always prompts for the provider to use."
  (interactive)
  (let ((current-prefix-arg t))
    (call-interactively #'+lookup/online)))


;;
(after! evil
  (evil-set-command-property '+lookup/definition :jump t)
  (evil-set-command-property '+lookup/references :jump t)
  (evil-set-command-property '+lookup/documentation :jump t)
  (evil-set-command-property '+lookup/file :jump t))<|MERGE_RESOLUTION|>--- conflicted
+++ resolved
@@ -108,30 +108,6 @@
          (xref-backend-identifier-at-point (xref-find-backend)))))
 
 (defun +lookup--jump-to (prop identifier &optional other-window)
-<<<<<<< HEAD
-  (cl-loop with origin = (point-marker)
-           for fn
-           in (plist-get (list :definition +lookup-definition-functions
-                               :references +lookup-references-functions
-                               :documentation +lookup-documentation-functions
-                               :file +lookup-file-functions)
-                         prop)
-           for cmd = (or (command-remapping fn) fn)
-           if (condition-case e
-                  (when (or (if (commandp cmd)
-                                (call-interactively cmd)
-                              (funcall cmd identifier))
-                            (/= (point-marker) origin))
-                    (point-marker))
-                (error (ignore (message "%s" e))))
-           return
-           (progn
-             (funcall (if other-window
-                          #'pop-to-buffer
-                        #'pop-to-buffer-same-window)
-                      (marker-buffer it))
-             (goto-char it))))
-=======
   ;; TODO Refactor me
   (let ((origin (point-marker)))
     (cl-loop for fn
@@ -165,7 +141,6 @@
                           #'switch-to-buffer)
                         (marker-buffer it))
                (goto-char it)))))
->>>>>>> ceb06e19
 
 (defun +lookup--file-search (identifier)
   (unless identifier
