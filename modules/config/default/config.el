;;; config/default/config.el -*- lexical-binding: t; -*-

(defvar +default-want-RET-continue-comments t
  "If non-nil, RET will continue commented lines.")

(defvar +default-minibuffer-maps
  (append '(minibuffer-local-map
            minibuffer-local-ns-map
            minibuffer-local-completion-map
            minibuffer-local-must-match-map
            minibuffer-local-isearch-map
            read-expression-map)
          (cond ((modulep! :completion ivy)
                 '(ivy-minibuffer-map
                   ivy-switch-buffer-map))
                ((modulep! :completion helm)
                 '(helm-map
                   helm-rg-map
                   helm-read-file-map))))
  "A list of all the keymaps used for the minibuffer.")


;;
;;; Reasonable defaults

;;;###package avy
(setq avy-all-windows nil
      avy-all-windows-alt t
      avy-background t
      ;; the unpredictability of this (when enabled) makes it a poor default
      avy-single-candidate-jump nil)


(after! epa
  ;; With GPG 2.1+, this forces gpg-agent to use the Emacs minibuffer to prompt
  ;; for the key passphrase.
  (set 'epg-pinentry-mode 'loopback)
  ;; Default to the first enabled and non-expired key in your keyring.
  (setq-default
   epa-file-encrypt-to
   (or (default-value 'epa-file-encrypt-to)
       (unless (string-empty-p user-full-name)
         (when-let (context (ignore-errors (epg-make-context)))
           (cl-loop for key in (epg-list-keys context user-full-name 'public)
                    for subkey = (car (epg-key-sub-key-list key))
                    if (not (memq 'disabled (epg-sub-key-capability subkey)))
                    if (< (or (epg-sub-key-expiration-time subkey) 0)
                          (time-to-seconds))
                    collect (epg-sub-key-fingerprint subkey))))
       user-mail-address))
   ;; And suppress prompts if epa-file-encrypt-to has a default value (without
   ;; overwriting file-local values).
  (defadvice! +default--dont-prompt-for-keys-a (&rest _)
    :before #'epa-file-write-region
    (unless (local-variable-p 'epa-file-encrypt-to)
      (setq-local epa-file-encrypt-to (default-value 'epa-file-encrypt-to)))))


(after! woman
  ;; The woman-manpath default value does not necessarily match man. If we have
  ;; man available but aren't using it for performance reasons, we can extract
  ;; its manpath.
  (let ((manpath (cond
                  ((executable-find "manpath")
                   (split-string (cdr (doom-call-process "manpath"))
                                 path-separator t))
                  ((executable-find "man")
                   (split-string (cdr (doom-call-process "man" "--path"))
                                 path-separator t)))))
    (when manpath
      (setq woman-manpath manpath))))


(use-package! drag-stuff
  :defer t
  :init
  (map! "<M-up>"    #'drag-stuff-up
        "<M-down>"  #'drag-stuff-down
        "<M-left>"  #'drag-stuff-left
        "<M-right>" #'drag-stuff-right))


;;;###package tramp
(unless (featurep :system 'windows)
  (setq tramp-default-method "ssh")) ; faster than the default scp


;;
;;; Smartparens config

(when (modulep! +smartparens)
  ;; You can disable :unless predicates with (sp-pair "'" nil :unless nil)
  ;; And disable :post-handlers with (sp-pair "{" nil :post-handlers nil)
  ;; or specific :post-handlers with:
  ;;   (sp-pair "{" nil :post-handlers '(:rem ("| " "SPC")))
  (after! smartparens
    ;; Smartparens' navigation feature is neat, but does not justify how
    ;; expensive it is. It's also less useful for evil users. This may need to
    ;; be reactivated for non-evil users though. Needs more testing!
    (add-hook! 'after-change-major-mode-hook
      (defun doom-disable-smartparens-navigate-skip-match-h ()
        (setq sp-navigate-skip-match nil
              sp-navigate-consider-sgml-tags nil)))

    ;; Autopair quotes more conservatively; if I'm next to a word/before another
    ;; quote, I don't want to open a new pair or it would unbalance them.
    (let ((unless-list '(sp-point-before-word-p
                         sp-point-after-word-p
                         sp-point-before-same-p)))
      (sp-pair "'"  nil :unless unless-list)
      (sp-pair "\"" nil :unless unless-list))

    ;; Expand {|} => { | }
    ;; Expand {|} => {
    ;;   |
    ;; }
    (dolist (brace '("(" "{" "["))
      (sp-pair brace nil
               :post-handlers '(("||\n[i]" "RET") ("| " "SPC"))
               ;; Don't autopair opening braces if before a word character or
               ;; other opening brace. The rationale: it interferes with manual
               ;; balancing of braces, and is odd form to have s-exps with no
               ;; whitespace in between, e.g. ()()(). Insert whitespace if
               ;; genuinely want to start a new form in the middle of a word.
               :unless '(sp-point-before-word-p sp-point-before-same-p)))

    ;; In lisps ( should open a new form if before another parenthesis
    (sp-local-pair sp-lisp-modes "(" ")" :unless '(:rem sp-point-before-same-p))

    ;; Major-mode specific fixes
    (sp-local-pair 'ruby-mode "{" "}"
                   :pre-handlers '(:rem sp-ruby-pre-handler)
                   :post-handlers '(:rem sp-ruby-post-handler))

    ;; Don't eagerly escape Swift style string interpolation
    (sp-local-pair 'swift-mode "\\(" ")" :when '(sp-in-string-p))

    ;; Don't do square-bracket space-expansion where it doesn't make sense to
    (sp-local-pair '(emacs-lisp-mode org-mode markdown-mode gfm-mode)
                   "[" nil :post-handlers '(:rem ("| " "SPC")))

    ;; Reasonable default pairs for HTML-style comments
    (sp-local-pair (append sp--html-modes '(markdown-mode gfm-mode))
                   "<!--" "-->"
                   :unless '(sp-point-before-word-p sp-point-before-same-p)
                   :actions '(insert) :post-handlers '(("| " "SPC")))

    ;; Disable electric keys in C modes because it interferes with smartparens
    ;; and custom bindings. We'll do it ourselves (mostly).
    (after! cc-mode
      (setq-default c-electric-flag nil)
      (dolist (key '("#" "{" "}" "/" "*" ";" "," ":" "(" ")" "\177"))
        (define-key c-mode-base-map key nil))

      ;; Smartparens and cc-mode both try to autoclose angle-brackets
      ;; intelligently. The result isn't very intelligent (causes redundant
      ;; characters), so just do it ourselves.
      (define-key! c++-mode-map "<" nil ">" nil)

      (defun +default-cc-sp-point-is-template-p (id action context)
        "Return t if point is in the right place for C++ angle-brackets."
        (and (sp-in-code-p id action context)
             (cond ((eq action 'insert)
                    (sp-point-after-word-p id action context))
                   ((eq action 'autoskip)
                    (/= (char-before) 32)))))

      (defun +default-cc-sp-point-after-include-p (id action context)
        "Return t if point is in an #include."
        (and (sp-in-code-p id action context)
             (save-excursion
               (goto-char (line-beginning-position))
               (looking-at-p "[ 	]*#include[^<]+"))))

      ;; ...and leave it to smartparens
      (sp-local-pair '(c++-mode objc-mode)
                     "<" ">"
                     :when '(+default-cc-sp-point-is-template-p
                             +default-cc-sp-point-after-include-p)
                     :post-handlers '(("| " "SPC")))

      (sp-local-pair '(c-mode c++-mode objc-mode java-mode)
                     "/*!" "*/"
                     :post-handlers '(("||\n[i]" "RET") ("[d-1]< | " "SPC"))))

    ;; Expand C-style comment blocks.
    (defun +default-open-doc-comments-block (&rest _ignored)
      (save-excursion
        (newline)
        (indent-according-to-mode)))
    (sp-local-pair
     '(js2-mode typescript-mode rjsx-mode rust-mode c-mode c++-mode objc-mode
       csharp-mode java-mode php-mode css-mode scss-mode less-css-mode
       stylus-mode scala-mode)
     "/*" "*/"
     :actions '(insert)
     :post-handlers '(("| " "SPC")
                      (" | " "*")
                      ("|[i]\n[i]" "RET")))

    (after! smartparens-ml
      (sp-with-modes '(tuareg-mode fsharp-mode)
        (sp-local-pair "(*" "*)" :actions nil)
        (sp-local-pair "(*" "*"
                       :actions '(insert)
                       :post-handlers '(("| " "SPC") ("|[i]*)[d-2]" "RET")))))

    (after! smartparens-markdown
      (sp-with-modes '(markdown-mode gfm-mode)
        (sp-local-pair "```" "```" :post-handlers '(:add ("||\n[i]" "RET")))

        ;; The original rules for smartparens had an odd quirk: inserting two
        ;; asterixex would replace nearby quotes with asterixes. These two rules
        ;; set out to fix this.
        (sp-local-pair "**" nil :actions :rem)
        (sp-local-pair "*" "*"
                       :actions '(insert skip)
                       :unless '(:rem sp-point-at-bol-p)
                       ;; * then SPC will delete the second asterix and assume
                       ;; you wanted a bullet point. * followed by another *
                       ;; will produce an extra, assuming you wanted **|**.
                       :post-handlers '(("[d1]" "SPC") ("|*" "*"))))

      ;; This keybind allows * to skip over **.
      (map! :map markdown-mode-map
            :ig "*" (general-predicate-dispatch nil
                      (looking-at-p "\\*\\* *")
                      (cmd! (forward-char 2)))))

    ;; Removes haskell-mode trailing braces
    (after! smartparens-haskell
      (sp-with-modes '(haskell-mode haskell-interactive-mode)
        (sp-local-pair "{-" "-}" :actions :rem)
        (sp-local-pair "{-#" "#-}" :actions :rem)
        (sp-local-pair "{-@" "@-}" :actions :rem)
        (sp-local-pair "{-" "-")
        (sp-local-pair "{-#" "#-")
        (sp-local-pair "{-@" "@-")))

    (after! smartparens-python
      (sp-with-modes 'python-mode
        ;; Automatically close f-strings
        (sp-local-pair "f\"" "\"")
        (sp-local-pair "f\"\"\"" "\"\"\"")
        (sp-local-pair "f'''" "'''")
        (sp-local-pair "f'" "'"))
      ;; Original keybind interferes with smartparens rules
      (define-key python-mode-map (kbd "DEL") nil)
      ;; Interferes with the def snippet in doom-snippets
      ;; TODO Fix this upstream, in doom-snippets, instead
      (setq sp-python-insert-colon-in-function-definitions nil))))


;;
;;; Keybinding fixes

;; Highjacks backspace to delete up to nearest column multiple of `tab-width' at
;; a time. If you have smartparens enabled, it will also:
;;  a) balance spaces inside brackets/parentheses ( | ) -> (|)
;;  b) close empty multiline brace blocks in one step:
;;     {
;;     |
;;     }
;;     becomes {|}
;;  c) refresh smartparens' :post-handlers, so SPC and RET expansions work even
;;     after a backspace.
;;  d) properly delete smartparen pairs when they are encountered, without the
;;     need for strict mode.
;;  e) do none of this when inside a string
(advice-add #'delete-backward-char :override #'+default--delete-backward-char-a)

;; HACK Makes `newline-and-indent' continue comments (and more reliably).
;;      Consults `doom-point-in-comment-p' to detect a commented region and uses
;;      that mode's `comment-line-break-function' to continue comments.  If
;;      neither exists, it will fall back to the normal behavior of
;;      `newline-and-indent'.
;;
;;      We use an advice here instead of a remapping because many modes define
;;      and remap to their own newline-and-indent commands, and tackling all
;;      those cases was judged to be more work than dealing with the edge cases
;;      on a case by case basis.
(defadvice! +default--newline-indent-and-continue-comments-a (&rest _)
  "A replacement for `newline-and-indent'.
Continues comments if executed from a commented line."
  :before-until #'newline-and-indent
  (interactive "*")
  (when (and +default-want-RET-continue-comments
             (doom-point-in-comment-p)
             (functionp comment-line-break-function))
    (funcall comment-line-break-function nil)
    t))

;; This section is dedicated to "fixing" certain keys so that they behave
;; sensibly (and consistently with similar contexts).

;; Consistently use q to quit windows
(after! tabulated-list
  (define-key tabulated-list-mode-map "q" #'quit-window))

;; OS specific fixes
(when (featurep :system 'macos)
  ;; Fix MacOS shift+tab
  (define-key key-translation-map [S-iso-lefttab] [backtab])
  ;; Fix conventional OS keys in Emacs
  (map! "s-`" #'other-frame  ; fix frame-switching
        ;; fix OS window/frame navigation/manipulation keys
        "s-w" #'delete-window
        "s-W" #'delete-frame
        "s-n" #'+default/new-buffer
        "s-N" #'make-frame
        "s-q" (if (daemonp) #'delete-frame #'save-buffers-kill-terminal)
        "C-s-f" #'toggle-frame-fullscreen
        ;; Restore somewhat common navigation
        "s-l" #'goto-line
        ;; Restore OS undo, save, copy, & paste keys (without cua-mode, because
        ;; it imposes some other functionality and overhead we don't need)
        "s-f" (if (modulep! :completion vertico) #'consult-line #'swiper)
        "s-z" #'undo
        "s-Z" #'redo
        "s-c" (if (featurep 'evil) #'evil-yank #'copy-region-as-kill)
        "s-v" #'yank
        "s-s" #'save-buffer
        "s-x" #'execute-extended-command
        :v "s-x" #'kill-region
        ;; Buffer-local font scaling
        "s-+" #'doom/reset-font-size
        "s-=" #'doom/increase-font-size
        "s--" #'doom/decrease-font-size
        ;; Conventional text-editing keys & motions
        "s-a" #'mark-whole-buffer
        "s-/" (cmd! (save-excursion (comment-line 1)))
        :n "s-/" #'evilnc-comment-or-uncomment-lines
        :v "s-/" #'evilnc-comment-operator
        :gi  [s-backspace] #'doom/backward-kill-to-bol-and-indent
        :gi  [s-left]      #'doom/backward-to-bol-or-indent
        :gi  [s-right]     #'doom/forward-to-last-non-comment-or-eol
        :gi  [M-backspace] #'backward-kill-word
        :gi  [M-left]      #'backward-word
        :gi  [M-right]     #'forward-word))


;;
;;; Keybind schemes

;; Custom help keys -- these aren't under `+bindings' because they ought to be
;; universal.
(define-key! help-map
  ;; new keybinds
  "'"    #'describe-char
  "u"    #'doom/help-autodefs
  "E"    #'doom/sandbox
  "M"    #'doom/describe-active-minor-mode
  "O"    #'+lookup/online
  "T"    #'doom/toggle-profiler
  "V"    #'doom/help-custom-variable
  "W"    #'+default/man-or-woman
  "C-k"  #'describe-key-briefly
  "C-l"  #'describe-language-environment
  "C-m"  #'info-emacs-manual

  ;; Unbind `help-for-help'. Conflicts with which-key's help command for the
  ;; <leader> h prefix. It's already on ? and F1 anyway.
  "C-h"  nil

  ;; replacement keybinds
  ;; replaces `info-emacs-manual' b/c it's on C-m now
  "r"    nil
  "rr"   #'doom/reload
  "rt"   #'doom/reload-theme
  "rp"   #'doom/reload-packages
  "rf"   #'doom/reload-font
  "re"   #'doom/reload-env

  ;; make `describe-bindings' available under the b prefix which it previously
  ;; occupied. Add more binding related commands under that prefix as well
  "b"    nil
  "bb"   #'describe-bindings
  "bi"   #'which-key-show-minor-mode-keymap
  "bm"   #'which-key-show-major-mode
  "bt"   #'which-key-show-top-level
  "bf"   #'which-key-show-full-keymap
  "bk"   #'which-key-show-keymap

  ;; replaces `apropos-documentation' b/c `apropos' covers this
  "d"    nil
  "db"   #'doom/report-bug
  "dc"   #'doom/goto-private-config-file
  "dC"   #'doom/goto-private-init-file
  "dd"   #'doom-debug-mode
  "df"   #'doom/help-faq
  "dh"   #'doom/help
  "dl"   #'doom/help-search-load-path
  "dL"   #'doom/help-search-loaded-files
  "dm"   #'doom/help-modules
  "dn"   #'doom/help-news
  "dN"   #'doom/help-search-news
  "dpc"  #'doom/help-package-config
  "dpd"  #'doom/goto-private-packages-file
  "dph"  #'doom/help-package-homepage
  "dpp"  #'doom/help-packages
  "ds"   #'doom/help-search-headings
  "dS"   #'doom/help-search
  "dt"   #'doom/toggle-profiler
  "du"   #'doom/help-autodefs
  "dv"   #'doom/version
  "dx"   #'doom/sandbox

  ;; replaces `apropos-command'
  "a"    #'apropos
  "A"    #'apropos-documentation
  ;; replaces `describe-copying' b/c not useful
  "C-c"  #'describe-coding-system
  ;; replaces `Info-got-emacs-command-node' b/c redundant w/ `Info-goto-node'
  "F"    #'describe-face
  ;; replaces `view-hello-file' b/c annoying
  "h"    nil
  ;; replaces `view-emacs-news' b/c it's on C-n too
  "n"    #'doom/help-news
  ;; replaces `help-with-tutorial', b/c it's less useful than `load-theme'
  "t"    #'load-theme
  ;; replaces `finder-by-keyword' b/c not useful
  "p"    #'doom/help-packages
  ;; replaces `describe-package' b/c redundant w/ `doom/help-packages'
  "P"    #'find-library)

(after! which-key
  (let ((prefix-re (regexp-opt (list doom-leader-key doom-leader-alt-key))))
    (cl-pushnew `((,(format "\\`\\(?:<\\(?:\\(?:f1\\|help\\)>\\)\\|C-h\\|%s h\\) d\\'" prefix-re))
                  nil . "doom")
                which-key-replacement-alist)
    (cl-pushnew `((,(format "\\`\\(?:<\\(?:\\(?:f1\\|help\\)>\\)\\|C-h\\|%s h\\) r\\'" prefix-re))
                  nil . "reload")
                which-key-replacement-alist)
    (cl-pushnew `((,(format "\\`\\(?:<\\(?:\\(?:f1\\|help\\)>\\)\\|C-h\\|%s h\\) b\\'" prefix-re))
                  nil . "bindings")
                which-key-replacement-alist)))


(when (modulep! +bindings)
  ;; Make M-x harder to miss
  (define-key! 'override
    "M-x" #'execute-extended-command
    "A-x" #'execute-extended-command)

  ;; A Doom convention where C-s on popups and interactive searches will invoke
  ;; ivy/helm/vertico for their superior filtering.
  (when-let (command (cond ((modulep! :completion ivy)
                            #'counsel-minibuffer-history)
                           ((modulep! :completion helm)
                            #'helm-minibuffer-history)
                           ((modulep! :completion vertico)
                            #'consult-history)))
    (define-key!
      :keymaps (append +default-minibuffer-maps
                       (when (modulep! :editor evil +everywhere)
                         '(evil-ex-completion-map)))
      "C-s" command))

  (map! :when (modulep! :completion corfu)
        :after corfu
        (:map corfu-map
         [remap corfu-insert-separator] #'+corfu/smart-sep-toggle-escape
         "C-S-s" #'+corfu/move-to-minibuffer
         "C-p" #'corfu-previous
         "C-n" #'corfu-next))
  (let ((cmds-del
         `(menu-item "Reset completion" corfu-reset
           :filter ,(lambda (cmd)
<<<<<<< HEAD
                      (cond
                       ((and (>= corfu--index 0)
                             (eq corfu-preview-current 'insert))
                        cmd)))))
        (cmds-ret
         `(menu-item "Insert completion DWIM" corfu-insert
           :filter ,(lambda (cmd)
                      (cond
                       ((null +corfu-want-ret-to-confirm)
                        (corfu-quit)
                        nil)
                       ((eq +corfu-want-ret-to-confirm 'minibuffer)
                        (funcall-interactively cmd)
                        nil)
                       ((and (or (not (minibufferp nil t))
                                 (eq +corfu-want-ret-to-confirm t))
                             (>= corfu--index 0))
                        cmd)
                       ((or (not (minibufferp nil t))
                            (eq +corfu-want-ret-to-confirm t))
                        nil)
                       (t cmd)))))
        (cmds-tab
         `(menu-item "Select next candidate or expand/traverse snippet" corfu-next
           :filter (lambda (cmd)
                     (cond
                      ,@(when (modulep! :editor snippets)
                          '(((and +corfu-want-tab-prefer-navigating-snippets
                                  (memq (bound-and-true-p yas--active-field-overlay)
                                        (overlays-in (1- (point)) (1+ (point)))))
                             #'yas-next-field-or-maybe-expand)
                            ((and +corfu-want-tab-prefer-expand-snippets
                                  (yas-maybe-expand-abbrev-key-filter 'yas-expand))
                             #'yas-expand)))
                      ,@(when (modulep! :lang org)
                          '(((and +corfu-want-tab-prefer-navigating-org-tables
                                  (featurep 'org)
                                  (org-at-table-p))
                             #'org-table-next-field)))
                      (t cmd)))) )
        (cmds-s-tab
         `(menu-item "Select previous candidate or expand/traverse snippet"
           corfu-previous
           :filter (lambda (cmd)
                     (cond
                      ,@(when (modulep! :editor snippets)
                          '(((and +corfu-want-tab-prefer-navigating-snippets
                                  (memq (bound-and-true-p yas--active-field-overlay)
                                        (overlays-in (1- (point)) (1+ (point)))))
                             #'yas-prev-field)))
                      ,@(when (modulep! :lang org)
                          '(((and +corfu-want-tab-prefer-navigating-org-tables
                                  (featurep 'org)
                                  (org-at-table-p))
                             #'org-table-previous-field)))
                      (t cmd))))))
=======
                      (when (and (>= corfu--index 0)
                                 (eq corfu-preview-current 'insert))
                        cmd))))
         (cmds-ret
          `(menu-item "Insert completion DWIM" corfu-insert
             :filter ,(lambda (cmd)
                        (interactive)
                        (cond ((null +corfu-want-ret-to-confirm)
                               (corfu-quit)
                               nil)
                              ((eq +corfu-want-ret-to-confirm t)
                                 (if (>= corfu--index 0)
                                     cmd
                                   nil))
                              ((eq +corfu-want-ret-to-confirm 'both)
                               (funcall-interactively cmd)
                               nil)
                              ((eq +corfu-want-ret-to-confirm 'minibuffer)
                               (if (minibufferp nil t)
                                   ;; 'both' behavior
                                   (progn
                                     (funcall-interactively cmd)
                                     nil)
                                 ;; 't' behavior
                                 (if (>= corfu--index 0)
                                     cmd
                                   nil)))
                              (t cmd))))))
>>>>>>> 97690184
    (map! :when (modulep! :completion corfu)
          :map corfu-map
          [backspace] cmds-del
          "DEL" cmds-del
          :gi [return] cmds-ret
          :gi "RET" cmds-ret
          "S-TAB" cmds-s-tab
          [backtab] cmds-s-tab
          :gi "TAB" cmds-tab
          :gi [tab] cmds-tab))

  ;; Smarter C-a/C-e for both Emacs and Evil. C-a will jump to indentation.
  ;; Pressing it again will send you to the true bol. Same goes for C-e, except
  ;; it will ignore comments+trailing whitespace before jumping to eol.
  (map! :gi "C-a" #'doom/backward-to-bol-or-indent
        :gi "C-e" #'doom/forward-to-last-non-comment-or-eol
        ;; Standardizes the behavior of modified RET to match the behavior of
        ;; other editors, particularly Atom, textedit, textmate, and vscode, in
        ;; which ctrl+RET will add a new "item" below the current one and
        ;; cmd+RET (Mac) / meta+RET (elsewhere) will add a new, blank line below
        ;; the current one.

        ;; C-<mouse-scroll-up>   = text scale increase
        ;; C-<mouse-scroll-down> = text scale decrease
        [C-down-mouse-2] (cmd! (text-scale-set 0))

        ;; auto-indent on newline by default
        :gi [remap newline] #'newline-and-indent
        ;; insert literal newline
        :i  "S-RET"         #'+default/newline
        :i  [S-return]      #'+default/newline
        :i  "C-j"           #'+default/newline

        ;; Add new item below current (without splitting current line).
        :gi "C-RET"         #'+default/newline-below
        :gn [C-return]      #'+default/newline-below
        ;; Add new item above current (without splitting current line)
        :gi "C-S-RET"       #'+default/newline-above
        :gn [C-S-return]    #'+default/newline-above

        (:when (featurep :system 'macos)
         :gn "s-RET"        #'+default/newline-below
         :gn [s-return]     #'+default/newline-below
         :gn "S-s-RET"      #'+default/newline-above
         :gn [S-s-return]   #'+default/newline-above)))


;;
;;; Bootstrap configs

(if (featurep 'evil)
    (load! "+evil")
  (load! "+emacs"))<|MERGE_RESOLUTION|>--- conflicted
+++ resolved
@@ -466,29 +466,21 @@
   (let ((cmds-del
          `(menu-item "Reset completion" corfu-reset
            :filter ,(lambda (cmd)
-<<<<<<< HEAD
-                      (cond
-                       ((and (>= corfu--index 0)
-                             (eq corfu-preview-current 'insert))
-                        cmd)))))
+                      (when (and (>= corfu--index 0)
+                                 (eq corfu-preview-current 'insert))
+                        cmd))))
         (cmds-ret
          `(menu-item "Insert completion DWIM" corfu-insert
            :filter ,(lambda (cmd)
-                      (cond
-                       ((null +corfu-want-ret-to-confirm)
-                        (corfu-quit)
-                        nil)
-                       ((eq +corfu-want-ret-to-confirm 'minibuffer)
-                        (funcall-interactively cmd)
-                        nil)
-                       ((and (or (not (minibufferp nil t))
-                                 (eq +corfu-want-ret-to-confirm t))
-                             (>= corfu--index 0))
-                        cmd)
-                       ((or (not (minibufferp nil t))
-                            (eq +corfu-want-ret-to-confirm t))
-                        nil)
-                       (t cmd)))))
+                      (pcase +corfu-want-ret-to-confirm
+                        ('nil (corfu-quit) nil)
+                        ('t (if (>= corfu--index 0) cmd))
+                        ('both (funcall-interactively cmd) nil)
+                        ('minibuffer
+                         (if (minibufferp nil t)
+                             (ignore (funcall-interactively cmd))  ; 'both' behavior
+                           (if (>= corfu--index 0) cmd)))  ; 't' behavior
+                        (_ cmd)))))
         (cmds-tab
          `(menu-item "Select next candidate or expand/traverse snippet" corfu-next
            :filter (lambda (cmd)
@@ -506,7 +498,7 @@
                                   (featurep 'org)
                                   (org-at-table-p))
                              #'org-table-next-field)))
-                      (t cmd)))) )
+                      (t cmd)))))
         (cmds-s-tab
          `(menu-item "Select previous candidate or expand/traverse snippet"
            corfu-previous
@@ -523,36 +515,6 @@
                                   (org-at-table-p))
                              #'org-table-previous-field)))
                       (t cmd))))))
-=======
-                      (when (and (>= corfu--index 0)
-                                 (eq corfu-preview-current 'insert))
-                        cmd))))
-         (cmds-ret
-          `(menu-item "Insert completion DWIM" corfu-insert
-             :filter ,(lambda (cmd)
-                        (interactive)
-                        (cond ((null +corfu-want-ret-to-confirm)
-                               (corfu-quit)
-                               nil)
-                              ((eq +corfu-want-ret-to-confirm t)
-                                 (if (>= corfu--index 0)
-                                     cmd
-                                   nil))
-                              ((eq +corfu-want-ret-to-confirm 'both)
-                               (funcall-interactively cmd)
-                               nil)
-                              ((eq +corfu-want-ret-to-confirm 'minibuffer)
-                               (if (minibufferp nil t)
-                                   ;; 'both' behavior
-                                   (progn
-                                     (funcall-interactively cmd)
-                                     nil)
-                                 ;; 't' behavior
-                                 (if (>= corfu--index 0)
-                                     cmd
-                                   nil)))
-                              (t cmd))))))
->>>>>>> 97690184
     (map! :when (modulep! :completion corfu)
           :map corfu-map
           [backspace] cmds-del
