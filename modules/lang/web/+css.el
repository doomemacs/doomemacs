--- conflicted
+++ resolved
@@ -51,17 +51,11 @@
   (map! :map (css-mode-map scss-mode-map less-css-mode-map)
         :localleader ";" #'helm-css-scss)
   :config
-<<<<<<< HEAD
-  (set-docsets! 'sass-mode "Sass" +web-css-docsets)
-  (set-company-backend! 'sass-mode 'company-css)
-  (map! :map scss-mode-map :localleader :n "b" #'+css/sass-build))
+  (setq helm-css-scss-split-direction #'split-window-vertically
+        helm-css-scss-split-with-multiple-windows t))
 
 
 (def-package! lsp-css
   :when (featurep! +lsp)
   :when (featurep! :tools lsp)
-  :hook ((css-mode less-mode scss-mode) . lsp-css-enable))
-=======
-  (setq helm-css-scss-split-direction #'split-window-vertically
-        helm-css-scss-split-with-multiple-windows t))
->>>>>>> 451c16b8
+  :hook ((css-mode less-mode scss-mode) . lsp-css-enable))