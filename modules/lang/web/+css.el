--- conflicted
+++ resolved
@@ -1,4 +1,4 @@
-;;; lang/web/+css.el -*- lexical-binding: t; -*-
+﻿;;; lang/web/+css.el -*- lexical-binding: t; -*-
 
 ;; An improved newline+continue comment function
 (setq-hook! css-mode comment-indent-function #'+css/comment-indent-new-line)
@@ -52,14 +52,10 @@
         :localleader ";" #'helm-css-scss)
   :config
   (setq helm-css-scss-split-direction #'split-window-vertically
-<<<<<<< HEAD
-        helm-css-scss-split-with-multiple-windows t))
-=======
         helm-css-scss-split-with-multiple-windows t)
   (set-docset! 'sass-mode "Sass")
   (set-company-backend! 'sass-mode 'company-css)
   (map! :map scss-mode-map :localleader :n "b" #'+css/sass-build))
->>>>>>> b69307a6
 
 
 (def-package! lsp-css
