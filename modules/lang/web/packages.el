﻿;; -*- no-byte-compile: t; -*-
;;; lang/web/packages.el

;; +html.el
(package! emmet-mode)
(package! haml-mode)
(package! pug-mode)
(package! slim-mode)
(when (package! web-mode)
  (when (featurep! :completion company)
    (package! company-web)))

;; +css.el
(package! less-css-mode)
(package! sass-mode)
(package! stylus-mode)
(cond ((featurep! +lsp)
       (depends-on! :tools lsp
                    (package! lsp-css
                      :recipe (:fetcher
                               github
                               :repo "emacs-lsp/lsp-css")))))

(package! rainbow-mode)
(when (featurep! :completion ivy)
  (package! counsel-css))
(when (featurep! :completion helm)
  (package! helm-css-scss))
<<<<<<< HEAD
=======
(cond ((featurep! +lsp)
       (depends-on! :tools lsp
                    (package! lsp-css
                      :recipe (:fetcher
                               github
                               :repo "emacs-lsp/lsp-css")))))
>>>>>>> b69307a6
<|MERGE_RESOLUTION|>--- conflicted
+++ resolved
@@ -14,24 +14,14 @@
 (package! less-css-mode)
 (package! sass-mode)
 (package! stylus-mode)
+(package! rainbow-mode)
+(when (featurep! :completion ivy)
+  (package! counsel-css))
+(when (featurep! :completion helm)
+  (package! helm-css-scss))
 (cond ((featurep! +lsp)
        (depends-on! :tools lsp
                     (package! lsp-css
                       :recipe (:fetcher
                                github
-                               :repo "emacs-lsp/lsp-css")))))
-
-(package! rainbow-mode)
-(when (featurep! :completion ivy)
-  (package! counsel-css))
-(when (featurep! :completion helm)
-  (package! helm-css-scss))
-<<<<<<< HEAD
-=======
-(cond ((featurep! +lsp)
-       (depends-on! :tools lsp
-                    (package! lsp-css
-                      :recipe (:fetcher
-                               github
-                               :repo "emacs-lsp/lsp-css")))))
->>>>>>> b69307a6
+                               :repo "emacs-lsp/lsp-css")))))