;;; lang/org/config.el -*- lexical-binding: t; -*-

(defvar +org-babel-native-async-langs '(python)
  "Languages that will use `ob-comint' instead of `ob-async' for `:async'.")

(defvar +org-babel-mode-alist
  '((c . C)
    (cpp . C)
    (C++ . C)
    (D . C)
    (elisp . emacs-lisp)
    (sh . shell)
    (bash . shell)
    (matlab . octave)
    (rust . rustic-babel)
    (amm . ammonite))
  "An alist mapping languages to babel libraries. This is necessary for babel
libraries (ob-*.el) that don't match the name of the language.

For example, (fish . shell) will cause #+begin_src fish blocks to load
ob-shell.el when executed.")

(defvar +org-babel-load-functions ()
  "A list of functions executed to load the current executing src block. They
take one argument (the language specified in the src block, as a string). Stops
at the first function to return non-nil.")

(defvar +org-capture-todo-file "todo.org"
  "Default target for todo entries.

Is relative to `org-directory', unless it is absolute. Is used in Doom's default
`org-capture-templates'.")

(defvar +org-capture-changelog-file "changelog.org"
  "Default target for changelog entries.

Is relative to `org-directory' unless it is absolute. Is used in Doom's default
`org-capture-templates'.")

(defvar +org-capture-notes-file "notes.org"
  "Default target for storing notes.

Used as a fall back file for org-capture.el, for templates that do not specify a
target file.

Is relative to `org-directory', unless it is absolute. Is used in Doom's default
`org-capture-templates'.")

(defvar +org-capture-journal-file "journal.org"
  "Default target for storing timestamped journal entries.

Is relative to `org-directory', unless it is absolute. Is used in Doom's default
`org-capture-templates'.")

(defvar +org-capture-projects-file "projects.org"
  "Default, centralized target for org-capture templates.")

(defvar +org-habit-graph-padding 2
  "The padding added to the end of the consistency graph")

(defvar +org-habit-min-width 30
  "Hides the consistency graph if the `org-habit-graph-column' is less than this value")

(defvar +org-habit-graph-window-ratio 0.3
  "The ratio of the consistency graphs relative to the window width")

(defvar +org-startup-with-animated-gifs nil
  "If non-nil, and the cursor is over a gif inline-image preview, animate it!")


;;
;;; `org-load' hooks

(defun +org-init-org-directory-h ()
  (unless org-directory
    (setq-default org-directory "~/org"))
  (unless org-id-locations-file
    (setq org-id-locations-file (expand-file-name ".orgids" org-directory))))


(defun +org-init-agenda-h ()
  (unless org-agenda-files
    (setq-default org-agenda-files (list org-directory)))
  (setq-default
   ;; Different colors for different priority levels
   org-agenda-deadline-faces
   '((1.001 . error)
     (1.0 . org-warning)
     (0.5 . org-upcoming-deadline)
     (0.0 . org-upcoming-distant-deadline))
   ;; Don't monopolize the whole frame just for the agenda
   org-agenda-window-setup 'current-window
   org-agenda-skip-unavailable-files t
   ;; Shift the agenda to show the previous 3 days and the next 7 days for
   ;; better context on your week. The past is less important than the future.
   org-agenda-span 10
   org-agenda-start-on-weekday nil
   org-agenda-start-day "-3d"
   ;; Optimize `org-agenda' by inhibiting extra work while opening agenda
   ;; buffers in the background. They'll be "restarted" if the user switches to
   ;; them anyway (see `+org-exclude-agenda-buffers-from-workspace-h')
   org-agenda-inhibit-startup t))


(defun +org-init-appearance-h ()
  "Configures the UI for `org-mode'."
  (setq org-indirect-buffer-display 'current-window
        org-eldoc-breadcrumb-separator " → "
        org-enforce-todo-dependencies t
        org-entities-user
        '(("flat"  "\\flat" nil "" "" "266D" "♭")
          ("sharp" "\\sharp" nil "" "" "266F" "♯"))
        org-fontify-done-headline t
        org-fontify-quote-and-verse-blocks t
        org-fontify-whole-heading-line t
        org-hide-leading-stars t
        org-image-actual-width nil
        org-imenu-depth 6
        org-priority-faces
        '((?A . error)
          (?B . warning)
          (?C . success))
        org-startup-indented t
        org-tags-column 0
        org-use-sub-superscripts '{}
        ;; `showeverything' is org's default, but it doesn't respect
        ;; `org-hide-block-startup' (#+startup: hideblocks), archive trees,
        ;; hidden drawers, or VISIBILITY properties. `nil' is equivalent, but
        ;; respects these settings.
        org-startup-folded nil)

  (setq org-refile-targets
        '((nil :maxlevel . 3)
          (org-agenda-files :maxlevel . 3))
        ;; Without this, completers like ivy/helm are only given the first level of
        ;; each outline candidates. i.e. all the candidates under the "Tasks" heading
        ;; are just "Tasks/". This is unhelpful. We want the full path to each refile
        ;; target! e.g. FILE/Tasks/heading/subheading
        org-refile-use-outline-path 'file
        org-outline-path-complete-in-steps nil)

  (plist-put org-format-latex-options :scale 1.5) ; larger previews

  ;; HACK Face specs fed directly to `org-todo-keyword-faces' don't respect
  ;;      underlying faces like the `org-todo' face does, so we define our own
  ;;      intermediary faces that extend from org-todo.
  (with-no-warnings
    (custom-declare-face '+org-todo-active  '((t (:inherit (bold font-lock-constant-face org-todo)))) "")
    (custom-declare-face '+org-todo-project '((t (:inherit (bold font-lock-doc-face org-todo)))) "")
    (custom-declare-face '+org-todo-onhold  '((t (:inherit (bold warning org-todo)))) "")
    (custom-declare-face '+org-todo-cancel  '((t (:inherit (bold error org-todo)))) ""))
  (setq org-todo-keywords
        '((sequence
           "TODO(t)"  ; A task that needs doing & is ready to do
           "PROJ(p)"  ; A project, which usually contains other tasks
           "LOOP(r)"  ; A recurring task
           "STRT(s)"  ; A task that is in progress
           "WAIT(w)"  ; Something external is holding up this task
           "HOLD(h)"  ; This task is paused/on hold because of me
           "IDEA(i)"  ; An unconfirmed and unapproved task or notion
           "|"
           "DONE(d)"  ; Task successfully completed
           "KILL(k)") ; Task was cancelled, aborted or is no longer applicable
          (sequence
           "[ ](T)"   ; A task that needs doing
           "[-](S)"   ; Task is in progress
           "[?](W)"   ; Task is being held up or paused
           "|"
           "[X](D)")  ; Task was completed
          (sequence
           "|"
           "OKAY(o)"
           "YES(y)"
           "NO(n)"))
        org-todo-keyword-faces
        '(("[-]"  . +org-todo-active)
          ("STRT" . +org-todo-active)
          ("[?]"  . +org-todo-onhold)
          ("WAIT" . +org-todo-onhold)
          ("HOLD" . +org-todo-onhold)
          ("PROJ" . +org-todo-project)
          ("NO"   . +org-todo-cancel)
          ("KILL" . +org-todo-cancel)))

  (defadvice! +org-display-link-in-eldoc-a (&rest _)
    "Display full link in minibuffer when cursor/mouse is over it."
    :before-until #'org-eldoc-documentation-function
    (when-let* ((context (org-element-context))
                (path (org-element-property :path context)))
      (pcase (org-element-property :type context)
        (type (format "Link: %s" (org-element-property :raw-link context))))))

  ;; Automatic indent detection in org files is meaningless
  (add-to-list 'doom-detect-indentation-excluded-modes 'org-mode)

  (set-ligatures! 'org-mode
    :name "#+NAME:"
    :name "#+name:"
    :src_block "#+BEGIN_SRC"
    :src_block "#+begin_src"
    :src_block_end "#+END_SRC"
    :src_block_end "#+end_src"
    :quote "#+BEGIN_QUOTE"
    :quote "#+begin_quote"
    :quote_end "#+END_QUOTE"
    :quote_end "#+end_quote"))


(defun +org-init-babel-h ()
  (setq org-src-preserve-indentation t  ; use native major-mode indentation
        org-src-tab-acts-natively t     ; we do this ourselves
        ;; You don't need my permission (just be careful, mkay?)
        org-confirm-babel-evaluate nil
        org-link-elisp-confirm-function nil
        ;; Show src buffer in popup, and don't monopolize the frame
        org-src-window-setup 'other-window
        ;; Our :lang common-lisp module uses sly, so...
        org-babel-lisp-eval-fn #'sly-eval)

  ;; I prefer C-c C-c over C-c ' (more consistent)
  (define-key org-src-mode-map (kbd "C-c C-c") #'org-edit-src-exit)

  ;; Don't process babel results asynchronously when exporting org, as they
  ;; won't likely complete in time, and will instead output an ob-async hash
  ;; instead of the wanted evaluation results.
  (after! ob
    (add-to-list 'org-babel-default-lob-header-args '(:sync)))

  (defadvice! +org-babel-disable-async-maybe-a (fn &optional orig-fn arg info params)
    "Use ob-comint where supported, disable async altogether where it isn't.

We have access to two async backends: ob-comint or ob-async, which have
different requirements. This advice tries to pick the best option between them,
falling back to synchronous execution otherwise. Without this advice, they die
with an error; terrible UX!

Note: ob-comint support will only kick in for languages listed in
`+org-babel-native-async-langs'.

Also adds support for a `:sync' parameter to override `:async'."
    :around #'ob-async-org-babel-execute-src-block
    (if (null orig-fn)
        (funcall fn orig-fn arg info params)
      (let* ((info (or info (org-babel-get-src-block-info)))
             (params (org-babel-merge-params (nth 2 info) params)))
        (if (or (assq :sync params)
                (not (assq :async params))
                (member (car info) ob-async-no-async-languages-alist)
                ;; ob-comint requires a :session, ob-async does not, so fall
                ;; back to ob-async if no :session is provided.
                (unless (member (alist-get :session params) '("none" nil))
                  (unless (memq (let* ((lang (nth 0 info))
                                       (lang (cond ((symbolp lang) lang)
                                                   ((stringp lang) (intern lang)))))
                                  (or (alist-get lang +org-babel-mode-alist)
                                      lang))
                                +org-babel-native-async-langs)
                    (message "Org babel: %s :session is incompatible with :async. Executing synchronously!"
                             (car info))
                    (sleep-for 0.2))
                  t))
            (funcall orig-fn arg info params)
          (funcall fn orig-fn arg info params)))))

  ;; HACK Fix #6061. Seems `org-babel-do-in-edit-buffer' has the side effect of
  ;;   deleting side windows. Should be reported upstream! This advice
  ;;   suppresses this behavior wherever it is known to be used.
  (defadvice! +org-fix-window-excursions-a (fn &rest args)
    "Suppress changes to the window config anywhere
`org-babel-do-in-edit-buffer' is used."
    :around #'evil-org-open-below
    :around #'evil-org-open-above
    :around #'org-indent-region
    :around #'org-indent-line
    (save-window-excursion (apply fn args)))

  (defadvice! +org-fix-newline-and-indent-in-src-blocks-a (&optional indent _arg _interactive)
    "Mimic `newline-and-indent' in src blocks w/ lang-appropriate indentation."
    :after #'org-return
    (when (and indent
               org-src-tab-acts-natively
               (org-in-src-block-p t))
      (save-window-excursion
        (org-babel-do-in-edit-buffer
         (call-interactively #'indent-for-tab-command)))))

  (defadvice! +org-inhibit-mode-hooks-a (fn datum name &optional initialize &rest args)
    "Prevent potentially expensive mode hooks in `org-babel-do-in-edit-buffer' ops."
    :around #'org-src--edit-element
    (apply fn datum name
           (if (and (eq org-src-window-setup 'switch-invisibly)
                    (functionp initialize))
               ;; org-babel-do-in-edit-buffer is used to execute quick, one-off
               ;; logic in the context of another major mode, but initializing a
               ;; major mode with expensive hooks can be terribly expensive.
               ;; Since Doom adds its most expensive hooks to
               ;; MAJOR-MODE-local-vars-hook, we can savely inhibit those.
               (lambda ()
                 (let ((doom-inhibit-local-var-hooks t))
                   (funcall initialize)))
             initialize)
           args))

  ;; Refresh inline images after executing src blocks (useful for plantuml or
  ;; ipython, where the result could be an image)
  (add-hook! 'org-babel-after-execute-hook
    (defun +org-redisplay-inline-images-in-babel-result-h ()
      (unless (or
               ;; ...but not while Emacs is exporting an org buffer (where
               ;; `org-display-inline-images' can be awfully slow).
               (bound-and-true-p org-export-current-backend)
               ;; ...and not while tangling org buffers (which happens in a temp
               ;; buffer where `buffer-file-name' is nil).
               (string-match-p "^ \\*temp" (buffer-name)))
        (save-excursion
          (when-let ((beg (org-babel-where-is-src-block-result))
                     (end (progn (goto-char beg) (forward-line) (org-babel-result-end))))
            (org-display-inline-images nil nil (min beg end) (max beg end)))))))

  (after! python
    (unless org-babel-python-command
      (setq org-babel-python-command
            (string-trim
             (concat python-shell-interpreter " "
                     (if (string-match-p "\\<i?python[23]?$" python-shell-interpreter)
                         (replace-regexp-in-string
                          "\\(^\\| \\)-i\\( \\|$\\)" " " python-shell-interpreter-args)
                       python-shell-interpreter-args))))))

  (after! ob-ditaa
    ;; TODO Should be fixed upstream
    (let ((default-directory (org-find-library-dir "org-contribdir")))
      (setq org-ditaa-jar-path     (expand-file-name "scripts/ditaa.jar")
            org-ditaa-eps-jar-path (expand-file-name "scripts/DitaaEps.jar")))))


(defun +org-init-babel-lazy-loader-h ()
  "Load babel libraries lazily when babel blocks are executed."
  (defun +org--babel-lazy-load (lang &optional async)
    (cl-check-type lang (or symbol null))
    (unless (cdr (assq lang org-babel-load-languages))
      (when async
        ;; ob-async has its own agenda for lazy loading packages (in the child
        ;; process), so we only need to make sure it's loaded.
        (require 'ob-async nil t))
      (prog1 (or (run-hook-with-args-until-success '+org-babel-load-functions lang)
                 (require (intern (format "ob-%s" lang)) nil t)
                 (require lang nil t))
        (add-to-list 'org-babel-load-languages (cons lang t)))))

  (defadvice! +org--export-lazy-load-library-h (&optional element)
    "Lazy load a babel package when a block is executed during exporting."
    :before #'org-babel-exp-src-block
    (+org--babel-lazy-load-library-a (org-babel-get-src-block-info nil element)))

  (defadvice! +org--src-lazy-load-library-a (lang)
    "Lazy load a babel package to ensure syntax highlighting."
    :before #'org-src--get-lang-mode
    (or (cdr (assoc lang org-src-lang-modes))
        (+org--babel-lazy-load lang)))

  ;; This also works for tangling
  (defadvice! +org--babel-lazy-load-library-a (info)
    "Load babel libraries lazily when babel blocks are executed."
    :after-while #'org-babel-confirm-evaluate
    (let* ((lang (nth 0 info))
           (lang (cond ((symbolp lang) lang)
                       ((stringp lang) (intern lang))))
           (lang (or (cdr (assq lang +org-babel-mode-alist))
                     lang)))
      (+org--babel-lazy-load
       lang (and (not (assq :sync (nth 2 info)))
                 (assq :async (nth 2 info))))
      t))

  (advice-add #'org-babel-do-load-languages :override #'ignore))


(defun +org-init-capture-defaults-h ()
  "Sets up some reasonable defaults, as well as two `org-capture' workflows that
I like:

1. The traditional way: invoking `org-capture' directly, via SPC X, or through
   the :cap ex command.
2. Through a org-capture popup frame that is invoked from outside Emacs (the
   ~/.emacs.d/bin/org-capture script). This can be invoked from qutebrowser,
   vimperator, dmenu or a global keybinding."
  (setq org-default-notes-file
        (expand-file-name +org-capture-notes-file org-directory)
        +org-capture-journal-file
        (expand-file-name +org-capture-journal-file org-directory)
        org-capture-templates
        '(("t" "Personal todo" entry
           (file+headline +org-capture-todo-file "Inbox")
           "* [ ] %?\n%i\n%a" :prepend t)
          ("n" "Personal notes" entry
           (file+headline +org-capture-notes-file "Inbox")
           "* %u %?\n%i\n%a" :prepend t)
          ("j" "Journal" entry
           (file+olp+datetree +org-capture-journal-file)
           "* %U %?\n%i\n%a" :prepend t)

          ;; Will use {project-root}/{todo,notes,changelog}.org, unless a
          ;; {todo,notes,changelog}.org file is found in a parent directory.
          ;; Uses the basename from `+org-capture-todo-file',
          ;; `+org-capture-changelog-file' and `+org-capture-notes-file'.
          ("p" "Templates for projects")
          ("pt" "Project-local todo" entry  ; {project-root}/todo.org
           (file+headline +org-capture-project-todo-file "Inbox")
           "* TODO %?\n%i\n%a" :prepend t)
          ("pn" "Project-local notes" entry  ; {project-root}/notes.org
           (file+headline +org-capture-project-notes-file "Inbox")
           "* %U %?\n%i\n%a" :prepend t)
          ("pc" "Project-local changelog" entry  ; {project-root}/changelog.org
           (file+headline +org-capture-project-changelog-file "Unreleased")
           "* %U %?\n%i\n%a" :prepend t)

          ;; Will use {org-directory}/{+org-capture-projects-file} and store
          ;; these under {ProjectName}/{Tasks,Notes,Changelog} headings. They
          ;; support `:parents' to specify what headings to put them under, e.g.
          ;; :parents ("Projects")
          ("o" "Centralized templates for projects")
          ("ot" "Project todo" entry
           (function +org-capture-central-project-todo-file)
           "* TODO %?\n %i\n %a"
           :heading "Tasks"
           :prepend nil)
          ("on" "Project notes" entry
           (function +org-capture-central-project-notes-file)
           "* %U %?\n %i\n %a"
           :heading "Notes"
           :prepend t)
          ("oc" "Project changelog" entry
           (function +org-capture-central-project-changelog-file)
           "* %U %?\n %i\n %a"
           :heading "Changelog"
           :prepend t)))

  ;; Kill capture buffers by default (unless they've been visited)
  (after! org-capture
    (org-capture-put :kill-buffer t))

  ;; Fix #462: when refiling from org-capture, Emacs prompts to kill the
  ;; underlying, modified buffer. This fixes that.
  (add-hook 'org-after-refile-insert-hook #'save-buffer)

  ;; HACK Doom doesn't support `customize'. Best not to advertise it as an
  ;;      option in `org-capture's menu.
  (defadvice! +org--remove-customize-option-a (fn table title &optional prompt specials)
    :around #'org-mks
    (funcall fn table title prompt
             (remove '("C" "Customize org-capture-templates")
                     specials)))

  (defadvice! +org--capture-expand-variable-file-a (file)
    "If a variable is used for a file path in `org-capture-template', it is used
as is, and expanded relative to `default-directory'. This changes it to be
relative to `org-directory', unless it is an absolute path."
    :filter-args #'org-capture-expand-file
    (if (and (symbolp file) (boundp file))
        (expand-file-name (symbol-value file) org-directory)
      file))

  (add-hook! 'org-capture-mode-hook
    (defun +org-show-target-in-capture-header-h ()
      (setq header-line-format
            (format "%s%s%s"
                    (propertize (abbreviate-file-name (buffer-file-name (buffer-base-buffer)))
                                'face 'font-lock-string-face)
                    org-eldoc-breadcrumb-separator
                    header-line-format)))))


(defun +org-init-capture-frame-h ()
  (add-hook 'org-capture-after-finalize-hook #'+org-capture-cleanup-frame-h)

  (defadvice! +org-capture-refile-cleanup-frame-a (&rest _)
    :after #'org-capture-refile
    (+org-capture-cleanup-frame-h))

  (when (featurep! :ui doom-dashboard)
    (add-hook '+doom-dashboard-inhibit-functions #'+org-capture-frame-p)))


(defun +org-init-attachments-h ()
  "Sets up org's attachment system."
  (setq org-attach-store-link-p t     ; store link after attaching files
        org-attach-use-inheritance t) ; inherit properties from parent nodes

  ;; Autoload all these commands that org-attach doesn't autoload itself
  (use-package! org-attach
    :commands (org-attach-new
               org-attach-open
               org-attach-open-in-emacs
               org-attach-reveal-in-emacs
               org-attach-url
               org-attach-set-directory
               org-attach-sync)
    :config
    (unless org-attach-id-dir
      ;; Centralized attachments directory by default
      (setq-default org-attach-id-dir (expand-file-name ".attach/" org-directory)))
    (after! projectile
      (add-to-list 'projectile-globally-ignored-directories org-attach-id-dir)))

  ;; Add inline image previews for attachment links
  (org-link-set-parameters "attachment" :image-data-fun #'+org-inline-image-data-fn))


(defun +org-init-custom-links-h ()
  ;; Modify default file: links to colorize broken file links red
  (org-link-set-parameters
   "file"
   :face (lambda (path)
           (if (or (file-remote-p path)
                   ;; filter out network shares on windows (slow)
                   (and IS-WINDOWS (string-prefix-p "\\\\" path))
                   (file-exists-p path))
               'org-link
             '(warning org-link))))

  ;; Additional custom links for convenience
  (pushnew! org-link-abbrev-alist
            '("github"      . "https://github.com/%s")
            '("youtube"     . "https://youtube.com/watch?v=%s")
            '("google"      . "https://google.com/search?q=")
            '("gimages"     . "https://google.com/images?q=%s")
            '("gmap"        . "https://maps.google.com/maps?q=%s")
            '("duckduckgo"  . "https://duckduckgo.com/?q=%s")
            '("wikipedia"   . "https://en.wikipedia.org/wiki/%s")
            '("wolfram"     . "https://wolframalpha.com/input/?i=%s")
            '("doom"        . "https://github.com/hlissner/doom-emacs/%s")
            `("emacsdir"    . ,(doom-path doom-emacs-dir "%s"))
            `("doomdir"     . ,(doom-path doom-private-dir "%s")))

  (+org-define-basic-link "org" 'org-directory)
<<<<<<< HEAD
  (+org-define-basic-link "doom" 'doom-emacs-dir)
  (+org-define-basic-link "doom-docs" 'doom-docs-dir)
  (+org-define-basic-link "doom-modules" 'doom-modules-dir)

  ;; TODO PR this upstream
  (defadvice! +org--follow-search-string-a (fn link &optional arg)
    "Support ::SEARCH syntax for id: links."
    :around #'org-id-open
    :around #'org-roam-id-open
    (save-match-data
      (cl-destructuring-bind (id &optional search)
          (split-string link "::")
        (prog1 (funcall fn id arg)
          (cond ((null search))
                ((string-match-p "\\`[0-9]+\\'" search)
                 ;; Move N lines after the ID (in case it's a heading), instead
                 ;; of the start of the buffer.
                 (forward-line (string-to-number option)))
                ((string-match "^/\\([^/]+\\)/$" search)
                 (let ((match (match-string 1 search)))
                   (save-excursion (org-link-search search))
                   ;; `org-link-search' only reveals matches. Moving the point
                   ;; to the first match after point is a sensible change.
                   (when (re-search-forward match)
                     (goto-char (match-beginning 0)))))
                ((org-link-search search)))))))

  ;; Add "lookup" links for packages and keystrings; useful for Emacs
  ;; documentation -- especially Doom's!
  (org-link-set-parameters
   "kbd"
   :follow (lambda (_) (minibuffer-message "%s" (+org-display-link-in-eldoc-a)))
   :help-echo #'+org-read-kbd-at-point
   :face 'help-key-binding)
  (org-link-set-parameters
   "doom-package"
   :follow #'+org-link--doom-package-follow-fn
   :face (lambda (_) '(:inherit org-priority :slant italic)))
  (org-link-set-parameters
   "doom-module"
   :follow #'+org-link--doom-module-follow-fn
   :face #'+org-link--doom-module-face-fn)
=======
>>>>>>> 7e400abd

  ;; Allow inline image previews of http(s)? urls or data uris.
  ;; `+org-http-image-data-fn' will respect `org-display-remote-inline-images'.
  (setq org-display-remote-inline-images 'download) ; TRAMP urls
  (org-link-set-parameters "http"  :image-data-fun #'+org-http-image-data-fn)
  (org-link-set-parameters "https" :image-data-fun #'+org-http-image-data-fn)
  (org-link-set-parameters "img"   :image-data-fun #'+org-inline-image-data-fn)

  ;; Add support for youtube links + previews
  (require 'org-yt nil t)

  (defadvice! +org-dont-preview-if-disabled-a (&rest _)
    "Make `org-yt' respect `org-display-remote-inline-images'."
    :before-while #'org-yt-image-data-fun
    (not (eq org-display-remote-inline-images 'skip))))


(defun +org-init-export-h ()
  "TODO"
  (setq org-export-with-smart-quotes t
        org-html-validation-link nil
        org-latex-prefer-user-labels t)

  (when (featurep! :lang markdown)
    (add-to-list 'org-export-backends 'md))

  (use-package! ox-hugo
    :when (featurep! +hugo)
    :after ox)

  (use-package! ox-pandoc
    :when (featurep! +pandoc)
    :when (executable-find "pandoc")
    :after ox
    :init
    (add-to-list 'org-export-backends 'pandoc)
    (setq org-pandoc-options
          '((standalone . t)
            (mathjax . t)
            (variable . "revealjs-url=https://revealjs.com"))))

  (defadvice! +org--dont-trigger-save-hooks-a (fn &rest args)
    "Exporting and tangling trigger save hooks; inadvertantly triggering
mutating hooks on exported output, like formatters."
    :around '(org-export-to-file org-babel-tangle)
    (let (before-save-hook after-save-hook)
      (apply fn args)))

  (defadvice! +org--fix-async-export-a (fn &rest args)
    :around '(org-export-to-file org-export-as)
    (let ((old-async-init-file org-export-async-init-file)
          (org-export-async-init-file (make-temp-file "doom-org-async-export")))
      (with-temp-file org-export-async-init-file
        (prin1 `(progn (setq org-export-async-debug
                             ,(or org-export-async-debug
                                  debug-on-error)
                             load-path ',load-path)
                       (unwind-protect
                           (load ,(or old-async-init-file user-init-file)
                                 nil t)
                         (delete-file load-file-name)))
               (current-buffer)))
      (apply fn args))))


(defun +org-init-habit-h ()
  (add-hook! 'org-agenda-mode-hook
    (defun +org-habit-resize-graph-h ()
      "Right align and resize the consistency graphs based on
`+org-habit-graph-window-ratio'"
      (when (featurep 'org-habit)
        (let* ((total-days (float (+ org-habit-preceding-days org-habit-following-days)))
               (preceding-days-ratio (/ org-habit-preceding-days total-days))
               (graph-width (floor (* (window-width) +org-habit-graph-window-ratio)))
               (preceding-days (floor (* graph-width preceding-days-ratio)))
               (following-days (- graph-width preceding-days))
               (graph-column (- (window-width) (+ preceding-days following-days)))
               (graph-column-adjusted (if (> graph-column +org-habit-min-width)
                                          (- graph-column +org-habit-graph-padding)
                                        nil)))
          (setq-local org-habit-preceding-days preceding-days)
          (setq-local org-habit-following-days following-days)
          (setq-local org-habit-graph-column graph-column-adjusted))))))


(defun +org-init-hacks-h ()
  "Getting org to behave."
  ;; Open file links in current window, rather than new ones
  (setf (alist-get 'file org-link-frame-setup) #'find-file)
  ;; Open directory links in dired
  (add-to-list 'org-file-apps '(directory . emacs))
  (add-to-list 'org-file-apps '(remote . emacs))

  ;; Open help:* links with helpful-* instead of describe-*
  (advice-add #'org-link--open-help :around #'doom-use-helpful-a)

  ;; Unlike the stock showNlevels options, these will also show the parents of
  ;; the target level, recursively.
  (pushnew! org-startup-options
            '("show2levels*" org-startup-folded show2levels*)
            '("show3levels*" org-startup-folded show3levels*)
            '("show4levels*" org-startup-folded show4levels*)
            '("show5levels*" org-startup-folded show5levels*))

  (defadvice! +org--more-startup-folded-options-a ()
    "Adds support for 'showNlevels*' startup options.
Unlike showNlevels, this will also unfold parent trees."
    :before-until #'org-cycle-set-startup-visibility
    (when-let (n (pcase org-startup-folded
                   (`show2levels* 2)
                   (`show3levels* 3)
                   (`show4levels* 4)
                   (`show5levels* 5)))
      (org-fold-show-all '(headings))
      (save-excursion
        (goto-char (point-max))
        (save-restriction
          (narrow-to-region (point-min) (or (re-search-forward org-outline-regexp-bol nil t) (point-max)))
          (org-fold-hide-drawer-all))
        (goto-char (point-max))
        (let ((regexp (if (and (wholenump n) (> n 0))
                          (format "^\\*\\{%d,%d\\} " (1- n) n)
                        "^\\*+ "))
              (last (point)))
          (while (re-search-backward regexp nil t)
            (when (or (not (wholenump n))
                      (= (org-current-level) n))
              (org-fold-core-region (line-end-position) last t 'outline))
            (setq last (line-end-position 0)))))
      t))

  ;; Some uses of `org-fix-tags-on-the-fly' occur without a check on
  ;; `org-auto-align-tags', such as in `org-self-insert-command' and
  ;; `org-delete-backward-char'.
  ;; TODO Should be reported/PR'ed upstream
  (defadvice! +org--respect-org-auto-align-tags-a (&rest _)
    :before-while #'org-fix-tags-on-the-fly
    org-auto-align-tags)

  (defadvice! +org--recenter-after-follow-link-a (&rest _args)
    "Recenter after following a link, but only internal or file links."
    :after '(org-footnote-action
             org-follow-timestamp-link
             org-link-open-as-file
             org-link-search)
    (when (get-buffer-window)
      (recenter)))

  (defadvice! +org--strip-properties-from-outline-a (fn &rest args)
    "Fix variable height faces in eldoc breadcrumbs."
    :around #'org-format-outline-path
    (let ((org-level-faces
           (cl-loop for face in org-level-faces
                    collect `(:foreground ,(face-foreground face nil t)
                              :weight bold))))
      (apply fn args)))

  (after! org-eldoc
    ;; HACK Fix #2972: infinite recursion when eldoc kicks in in 'org' or
    ;;      'python' src blocks.
    ;; TODO Should be reported upstream!
    (puthash "org" #'ignore org-eldoc-local-functions-cache)
    (puthash "plantuml" #'ignore org-eldoc-local-functions-cache)
    (puthash "python" #'python-eldoc-function org-eldoc-local-functions-cache))

  (defun +org--restart-mode-h ()
    "Restart `org-mode', but only once."
    (quiet! (org-mode-restart))
    (delq! (current-buffer) org-agenda-new-buffers)
    (remove-hook 'doom-switch-buffer-hook #'+org--restart-mode-h
                 'local)
    (run-hooks 'find-file-hook))

  (add-hook! 'org-agenda-finalize-hook
    (defun +org-exclude-agenda-buffers-from-workspace-h ()
      "Don't associate temporary agenda buffers with current workspace."
      (when (and org-agenda-new-buffers
                 (bound-and-true-p persp-mode)
                 (not org-agenda-sticky))
        (let (persp-autokill-buffer-on-remove)
          (persp-remove-buffer org-agenda-new-buffers
                               (get-current-persp)
                               nil))))
    (defun +org-defer-mode-in-agenda-buffers-h ()
      "`org-agenda' opens temporary, incomplete org-mode buffers.
I've disabled a lot of org-mode's startup processes for these invisible buffers
to speed them up (in `+org--exclude-agenda-buffers-from-recentf-a'). However, if
the user tries to visit one of these buffers they'll see a gimped, half-broken
org buffer. To avoid that, restart `org-mode' when they're switched to so they
can grow up to be fully-fledged org-mode buffers."
      (dolist (buffer org-agenda-new-buffers)
        (when (buffer-live-p buffer)      ; Ensure buffer is not killed
          (with-current-buffer buffer
            (add-hook 'doom-switch-buffer-hook #'+org--restart-mode-h
                      nil 'local))))))

  (defvar recentf-exclude)
  (defadvice! +org--optimize-backgrounded-agenda-buffers-a (fn file)
    "Prevent temporarily opened agenda buffers from polluting recentf."
    :around #'org-get-agenda-file-buffer
    (let ((recentf-exclude (list (lambda (_file) t)))
          (doom-inhibit-large-file-detection t)
          org-startup-indented
          org-startup-folded
          vc-handled-backends
          org-mode-hook
          find-file-hook)
      (funcall fn file)))

  ;; HACK With https://code.orgmode.org/bzg/org-mode/commit/48da60f4, inline
  ;;      image previews broke for users with imagemagick support built in. This
  ;;      reverses the problem, but should be removed once it is addressed
  ;;      upstream (if ever).
  (defadvice! +org--fix-inline-images-for-imagemagick-users-a (fn &rest args)
    :around #'org-display-inline-images
    (letf! (defun create-image (file-or-data &optional type data-p &rest props)
             (let ((type (if (plist-get props :width) type)))
               (apply create-image file-or-data type data-p props)))
      (apply fn args)))

  (defadvice! +org--fix-inconsistent-uuidgen-case-a (uuid)
    "Ensure uuidgen always produces lowercase output regardless of system."
    :filter-return #'org-id-new
    (if (eq org-id-method 'uuid)
        (downcase uuid)
      uuid)))


(defun +org-init-keybinds-h ()
  "Sets up org-mode and evil keybindings. Tries to fix the idiosyncrasies
between the two."
  (add-hook 'doom-escape-hook #'+org-remove-occur-highlights-h)

  ;; C-a & C-e act like `doom/backward-to-bol-or-indent' and
  ;; `doom/forward-to-last-non-comment-or-eol', but with more org awareness.
  (setq org-special-ctrl-a/e t)

  (setq org-M-RET-may-split-line nil
        ;; insert new headings after current subtree rather than inside it
        org-insert-heading-respect-content t)

  (add-hook! 'org-tab-first-hook
             #'+org-yas-expand-maybe-h
             #'+org-indent-maybe-h)

  (add-hook 'doom-delete-backward-functions
            #'+org-delete-backward-char-and-realign-table-maybe-h)

  (map! :map org-mode-map
        ;; Recently, a [tab] keybind in `outline-mode-cycle-map' has begun
        ;; overriding org's [tab] keybind in GUI Emacs. This is needed to undo
        ;; that, and should probably be PRed to org.
        [tab]        #'org-cycle

        "C-c C-S-l"  #'+org/remove-link
        "C-c C-i"    #'org-toggle-inline-images
        ;; textmate-esque newline insertion
        "S-RET"      #'+org/shift-return
        "C-RET"      #'+org/insert-item-below
        "C-S-RET"    #'+org/insert-item-above
        "C-M-RET"    #'org-insert-subheading
        [C-return]   #'+org/insert-item-below
        [C-S-return] #'+org/insert-item-above
        [C-M-return] #'org-insert-subheading
        (:when IS-MAC
         [s-return]   #'+org/insert-item-below
         [s-S-return] #'+org/insert-item-above
         [s-M-return] #'org-insert-subheading)
        ;; Org-aware C-a/C-e
        [remap doom/backward-to-bol-or-indent]          #'org-beginning-of-line
        [remap doom/forward-to-last-non-comment-or-eol] #'org-end-of-line

        :localleader
        "#" #'org-update-statistics-cookies
        "'" #'org-edit-special
        "*" #'org-ctrl-c-star
        "+" #'org-ctrl-c-minus
        "," #'org-switchb
        "." #'org-goto
        "@" #'org-cite-insert
        (:when (featurep! :completion ivy)
         "." #'counsel-org-goto
         "/" #'counsel-org-goto-all)
        (:when (featurep! :completion helm)
         "." #'helm-org-in-buffer-headings
         "/" #'helm-org-agenda-files-headings)
        (:when (featurep! :completion vertico)
         "." #'consult-org-heading
         "/" #'consult-org-agenda)
        "A" #'org-archive-subtree
        "e" #'org-export-dispatch
        "f" #'org-footnote-action
        "h" #'org-toggle-heading
        "i" #'org-toggle-item
        "I" #'org-id-get-create
        "k" #'org-babel-remove-result
        "K" #'+org/remove-result-blocks
        "n" #'org-store-link
        "o" #'org-set-property
        "q" #'org-set-tags-command
        "t" #'org-todo
        "T" #'org-todo-list
        "x" #'org-toggle-checkbox
        (:prefix ("a" . "attachments")
         "a" #'org-attach
         "d" #'org-attach-delete-one
         "D" #'org-attach-delete-all
         "f" #'+org/find-file-in-attachments
         "l" #'+org/attach-file-and-insert-link
         "n" #'org-attach-new
         "o" #'org-attach-open
         "O" #'org-attach-open-in-emacs
         "r" #'org-attach-reveal
         "R" #'org-attach-reveal-in-emacs
         "u" #'org-attach-url
         "s" #'org-attach-set-directory
         "S" #'org-attach-sync
         (:when (featurep! +dragndrop)
          "c" #'org-download-screenshot
          "p" #'org-download-clipboard
          "P" #'org-download-yank))
        (:prefix ("b" . "tables")
         "-" #'org-table-insert-hline
         "a" #'org-table-align
         "b" #'org-table-blank-field
         "c" #'org-table-create-or-convert-from-region
         "e" #'org-table-edit-field
         "f" #'org-table-edit-formulas
         "h" #'org-table-field-info
         "s" #'org-table-sort-lines
         "r" #'org-table-recalculate
         "R" #'org-table-recalculate-buffer-tables
         (:prefix ("d" . "delete")
          "c" #'org-table-delete-column
          "r" #'org-table-kill-row)
         (:prefix ("i" . "insert")
          "c" #'org-table-insert-column
          "h" #'org-table-insert-hline
          "r" #'org-table-insert-row
          "H" #'org-table-hline-and-move)
         (:prefix ("t" . "toggle")
          "f" #'org-table-toggle-formula-debugger
          "o" #'org-table-toggle-coordinate-overlays)
         (:when (featurep! +gnuplot)
          "p" #'org-plot/gnuplot))
        (:prefix ("c" . "clock")
         "c" #'org-clock-cancel
         "d" #'org-clock-mark-default-task
         "e" #'org-clock-modify-effort-estimate
         "E" #'org-set-effort
         "g" #'org-clock-goto
         "G" (cmd! (org-clock-goto 'select))
         "l" #'+org/toggle-last-clock
         "i" #'org-clock-in
         "I" #'org-clock-in-last
         "o" #'org-clock-out
         "r" #'org-resolve-clocks
         "R" #'org-clock-report
         "t" #'org-evaluate-time-range
         "=" #'org-clock-timestamps-up
         "-" #'org-clock-timestamps-down)
        (:prefix ("d" . "date/deadline")
         "d" #'org-deadline
         "s" #'org-schedule
         "t" #'org-time-stamp
         "T" #'org-time-stamp-inactive)
        (:prefix ("g" . "goto")
         "g" #'org-goto
         (:when (featurep! :completion ivy)
          "g" #'counsel-org-goto
          "G" #'counsel-org-goto-all)
         (:when (featurep! :completion helm)
          "g" #'helm-org-in-buffer-headings
          "G" #'helm-org-agenda-files-headings)
         (:when (featurep! :completion vertico)
          "g" #'consult-org-heading
          "G" #'consult-org-agenda)
         "c" #'org-clock-goto
         "C" (cmd! (org-clock-goto 'select))
         "i" #'org-id-goto
         "r" #'org-refile-goto-last-stored
         "v" #'+org/goto-visible
         "x" #'org-capture-goto-last-stored)
        (:prefix ("l" . "links")
         "c" #'org-cliplink
         "d" #'+org/remove-link
         "i" #'org-id-store-link
         "l" #'org-insert-link
         "L" #'org-insert-all-links
         "s" #'org-store-link
         "S" #'org-insert-last-stored-link
         "t" #'org-toggle-link-display)
        (:prefix ("P" . "publish")
         "a" #'org-publish-all
         "f" #'org-publish-current-file
         "p" #'org-publish
         "P" #'org-publish-current-project
         "s" #'org-publish-sitemap)
        (:prefix ("r" . "refile")
         "." #'+org/refile-to-current-file
         "c" #'+org/refile-to-running-clock
         "l" #'+org/refile-to-last-location
         "f" #'+org/refile-to-file
         "o" #'+org/refile-to-other-window
         "O" #'+org/refile-to-other-buffer
         "v" #'+org/refile-to-visible
         "r" #'org-refile) ; to all `org-refile-targets'
        (:prefix ("s" . "tree/subtree")
         "a" #'org-toggle-archive-tag
         "b" #'org-tree-to-indirect-buffer
         "c" #'org-clone-subtree-with-time-shift
         "d" #'org-cut-subtree
         "h" #'org-promote-subtree
         "j" #'org-move-subtree-down
         "k" #'org-move-subtree-up
         "l" #'org-demote-subtree
         "n" #'org-narrow-to-subtree
         "r" #'org-refile
         "s" #'org-sparse-tree
         "A" #'org-archive-subtree
         "N" #'widen
         "S" #'org-sort)
        (:prefix ("p" . "priority")
         "d" #'org-priority-down
         "p" #'org-priority
         "u" #'org-priority-up))

  (map! :after org-agenda
        :map org-agenda-mode-map
        :m "C-SPC" #'org-agenda-show-and-scroll-up
        :localleader
        (:prefix ("d" . "date/deadline")
         "d" #'org-agenda-deadline
         "s" #'org-agenda-schedule)
        (:prefix ("c" . "clock")
         "c" #'org-agenda-clock-cancel
         "g" #'org-agenda-clock-goto
         "i" #'org-agenda-clock-in
         "o" #'org-agenda-clock-out
         "r" #'org-agenda-clockreport-mode
         "s" #'org-agenda-show-clocking-issues)
        (:prefix ("p" . "priority")
         "d" #'org-agenda-priority-down
         "p" #'org-agenda-priority
         "u" #'org-agenda-priority-up)
        "q" #'org-agenda-set-tags
        "r" #'org-agenda-refile
        "t" #'org-agenda-todo))


(defun +org-init-popup-rules-h ()
  (set-popup-rules!
    '(("^\\*Org Links" :slot -1 :vslot -1 :size 2 :ttl 0)
      ("^ ?\\*\\(?:Agenda Com\\|Calendar\\|Org Export Dispatcher\\)"
       :slot -1 :vslot -1 :size #'+popup-shrink-to-fit :ttl 0)
      ("^\\*Org \\(?:Select\\|Attach\\)" :slot -1 :vslot -2 :ttl 0 :size 0.25)
      ("^\\*Org Agenda"     :ignore t)
      ("^\\*Org Src"        :size 0.42  :quit nil :select t :autosave t :modeline t :ttl nil)
      ("^\\*Org-Babel")
      ("^\\*Capture\\*$\\|CAPTURE-.*$" :size 0.42 :quit nil :select t :autosave ignore))))


(defun +org-init-smartparens-h ()
  ;; Disable the slow defaults
  (provide 'smartparens-org))


;;
;;; Packages

(use-package! toc-org ; auto-table of contents
  :hook (org-mode . toc-org-enable)
  :config
  (setq toc-org-hrefify-default "gh")

  (defadvice! +org-inhibit-scrolling-a (fn &rest args)
    "Prevent the jarring scrolling that occurs when the-ToC is regenerated."
    :around #'toc-org-insert-toc
    (let ((p (set-marker (make-marker) (point)))
          (s (window-start)))
      (prog1 (apply fn args)
        (goto-char p)
        (set-window-start nil s t)
        (set-marker p nil)))))


;; TODO Move to +encrypt flag
(use-package! org-crypt ; built-in
  :commands org-encrypt-entries org-encrypt-entry org-decrypt-entries org-decrypt-entry
  :hook (org-reveal-start . org-decrypt-entry)
  :preface
  ;; org-crypt falls back to CRYPTKEY property then `epa-file-encrypt-to', which
  ;; is a better default than the empty string `org-crypt-key' defaults to.
  (defvar org-crypt-key nil)
  (after! org
    (add-to-list 'org-tags-exclude-from-inheritance "crypt")
    (add-hook! 'org-mode-hook
      (add-hook 'before-save-hook 'org-encrypt-entries nil t))))


(use-package! org-clock ; built-in
  :commands org-clock-save
  :init
  (setq org-clock-persist-file (concat doom-etc-dir "org-clock-save.el"))
  (defadvice! +org--clock-load-a (&rest _)
    "Lazy load org-clock until its commands are used."
    :before '(org-clock-in
              org-clock-out
              org-clock-in-last
              org-clock-goto
              org-clock-cancel)
    (org-clock-load))
  :config
  (setq org-clock-persist 'history
        ;; Resume when clocking into task with open clock
        org-clock-in-resume t
        ;; Remove log if task was clocked for 0:00 (accidental clocking)
        org-clock-out-remove-zero-time-clocks t
        ;; The default value (5) is too conservative.
        org-clock-history-length 20)
  (add-hook 'kill-emacs-hook #'org-clock-save))


(use-package! org-pdftools
  :when (featurep! :tools pdf)
  :commands org-pdftools-export
  :init
  (after! org
    ;; HACK Fixes an issue where org-pdftools link handlers will throw a
    ;;      'pdf-info-epdfinfo-program is not executable' error whenever any
    ;;      link is stored or exported (whether or not they're a pdf link). This
    ;;      error gimps org until `pdf-tools-install' is run, but this is poor
    ;;      UX, so we suppress it.
    (defun +org--pdftools-link-handler (fn &rest args)
      "Produces a link handler for org-pdftools that suppresses missing-epdfinfo errors whenever storing or exporting links."
      (lambda (&rest args)
        (and (ignore-errors (require 'org-pdftools nil t))
             (file-executable-p pdf-info-epdfinfo-program)
             (apply fn args))))
    (org-link-set-parameters (or (bound-and-true-p org-pdftools-link-prefix) "pdf")
                             :follow   (+org--pdftools-link-handler #'org-pdftools-open)
                             :complete (+org--pdftools-link-handler #'org-pdftools-complete-link)
                             :store    (+org--pdftools-link-handler #'org-pdftools-store-link)
                             :export   (+org--pdftools-link-handler #'org-pdftools-export))
    (add-hook! 'org-open-link-functions
      (defun +org-open-legacy-pdf-links-fn (link)
        "Open pdftools:* and pdfviews:* links as if they were pdf:* links."
        (let ((regexp "^pdf\\(?:tools\\|view\\):"))
          (when (string-match-p regexp link)
            (org-pdftools-open (replace-regexp-in-string regexp "" link))
            t))))))


(use-package! evil-org
  :when (featurep! :editor evil +everywhere)
  :hook (org-mode . evil-org-mode)
  :hook (org-capture-mode . evil-insert-state)
  :init
  (defvar evil-org-retain-visual-state-on-shift t)
  (defvar evil-org-special-o/O '(table-row))
  (defvar evil-org-use-additional-insert t)
  :config
  (add-hook 'evil-org-mode-hook #'evil-normalize-keymaps)
  (evil-org-set-key-theme)
  (add-hook! 'org-tab-first-hook :append
             ;; Only fold the current tree, rather than recursively
             #'+org-cycle-only-current-subtree-h
             ;; Clear babel results if point is inside a src block
             #'+org-clear-babel-results-h)
  (let-alist evil-org-movement-bindings
    (let ((Cright  (concat "C-" .right))
          (Cleft   (concat "C-" .left))
          (Cup     (concat "C-" .up))
          (Cdown   (concat "C-" .down))
          (CSright (concat "C-S-" .right))
          (CSleft  (concat "C-S-" .left))
          (CSup    (concat "C-S-" .up))
          (CSdown  (concat "C-S-" .down)))
      (map! :map evil-org-mode-map
            :ni [C-return]   #'+org/insert-item-below
            :ni [C-S-return] #'+org/insert-item-above
            ;; navigate table cells (from insert-mode)
            :i Cright (cmds! (org-at-table-p) #'org-table-next-field
                             #'org-end-of-line)
            :i Cleft  (cmds! (org-at-table-p) #'org-table-previous-field
                             #'org-beginning-of-line)
            :i Cup    (cmds! (org-at-table-p) #'+org/table-previous-row
                             #'org-up-element)
            :i Cdown  (cmds! (org-at-table-p) #'org-table-next-row
                             #'org-down-element)
            :ni CSright   #'org-shiftright
            :ni CSleft    #'org-shiftleft
            :ni CSup      #'org-shiftup
            :ni CSdown    #'org-shiftdown
            ;; more intuitive RET keybinds
            :n [return]   #'+org/dwim-at-point
            :n "RET"      #'+org/dwim-at-point
            :i [return]   #'+org/return
            :i "RET"      #'+org/return
            :i [S-return] #'+org/shift-return
            :i "S-RET"    #'+org/shift-return
            ;; more vim-esque org motion keys (not covered by evil-org-mode)
            :m "]h"  #'org-forward-heading-same-level
            :m "[h"  #'org-backward-heading-same-level
            :m "]l"  #'org-next-link
            :m "[l"  #'org-previous-link
            :m "]c"  #'org-babel-next-src-block
            :m "[c"  #'org-babel-previous-src-block
            :n "gQ"  #'org-fill-paragraph
            ;; sensible vim-esque folding keybinds
            :n "za"  #'+org/toggle-fold
            :n "zA"  #'org-shifttab
            :n "zc"  #'+org/close-fold
            :n "zC"  #'outline-hide-subtree
            :n "zm"  #'+org/hide-next-fold-level
            :n "zM"  #'+org/close-all-folds
            :n "zn"  #'org-tree-to-indirect-buffer
            :n "zo"  #'+org/open-fold
            :n "zO"  #'outline-show-subtree
            :n "zr"  #'+org/show-next-fold-level
            :n "zR"  #'+org/open-all-folds
            :n "zi"  #'org-toggle-inline-images

            :map org-read-date-minibuffer-local-map
            Cleft    (cmd! (org-eval-in-calendar '(calendar-backward-day 1)))
            Cright   (cmd! (org-eval-in-calendar '(calendar-forward-day 1)))
            Cup      (cmd! (org-eval-in-calendar '(calendar-backward-week 1)))
            Cdown    (cmd! (org-eval-in-calendar '(calendar-forward-week 1)))
            CSleft   (cmd! (org-eval-in-calendar '(calendar-backward-month 1)))
            CSright  (cmd! (org-eval-in-calendar '(calendar-forward-month 1)))
            CSup     (cmd! (org-eval-in-calendar '(calendar-backward-year 1)))
            CSdown   (cmd! (org-eval-in-calendar '(calendar-forward-year 1)))))))


(use-package! evil-org-agenda
  :when (featurep! :editor evil +everywhere)
  :hook (org-agenda-mode . evil-org-agenda-mode)
  :config
  (evil-org-agenda-set-keys)
  (evil-define-key* 'motion evil-org-agenda-mode-map
    (kbd doom-leader-key) nil))


;;
;;; Bootstrap

(use-package! org
  :defer-incrementally
  calendar find-func format-spec org-macs org-compat org-faces org-entities
  org-list org-pcomplete org-src org-footnote org-macro ob org org-agenda
  org-capture
  :preface
  ;; Set to nil so we can detect user changes to them later (and fall back on
  ;; defaults otherwise).
  (defvar org-directory nil)
  (defvar org-id-locations-file nil)
  (defvar org-attach-id-dir nil)
  (defvar org-babel-python-command nil)

  (setq org-persist-directory (concat doom-cache-dir "org/persist/")
        org-publish-timestamp-directory (concat doom-cache-dir "org/timestamps/")
        org-preview-latex-image-directory (concat doom-cache-dir "org/latex/")
        ;; Recognize a), A), a., A., etc -- must be set before org is loaded.
        org-list-allow-alphabetical t)

  ;; Make most of the default modules opt-in to lighten its first-time load
  ;; delay. I sincerely doubt most users use them all.
  (defvar org-modules
    '(;; ol-w3m
      ;; ol-bbdb
      ol-bibtex
      ;; ol-docview
      ;; ol-gnus
      ;; ol-info
      ;; ol-irc
      ;; ol-mhe
      ;; ol-rmail
      ;; ol-eww
      ))

  ;;; Custom org modules
  (dolist (flag doom--current-flags)
    (load! (concat "contrib/" (substring (symbol-name flag) 1)) nil t))

  ;; Add our general hooks after the submodules, so that any hooks the
  ;; submodules add run after them, and can overwrite any defaults if necessary.
  (add-hook! 'org-mode-hook
             ;; `show-paren-mode' causes flickering with indent overlays made by
             ;; `org-indent-mode', so we turn off show-paren-mode altogether
             #'doom-disable-show-paren-mode-h
             ;; disable `show-trailing-whitespace'; shows a lot of false positives
             #'doom-disable-show-trailing-whitespace-h
             #'+org-enable-auto-reformat-tables-h
             #'+org-enable-auto-update-cookies-h
             #'+org-make-last-point-visible-h)

  (add-hook! 'org-load-hook
             #'+org-init-org-directory-h
             #'+org-init-appearance-h
             #'+org-init-agenda-h
             #'+org-init-attachments-h
             #'+org-init-babel-h
             #'+org-init-babel-lazy-loader-h
             #'+org-init-capture-defaults-h
             #'+org-init-capture-frame-h
             #'+org-init-custom-links-h
             #'+org-init-export-h
             #'+org-init-habit-h
             #'+org-init-hacks-h
             #'+org-init-keybinds-h
             #'+org-init-popup-rules-h
             #'+org-init-smartparens-h)

  ;; Wait until an org-protocol link is opened via emacsclient to load
  ;; `org-protocol'. Normally you'd simply require `org-protocol' and use it,
  ;; but the package loads all of org for no compelling reason, so...
  (defadvice! +org--server-visit-files-a (fn files &rest args)
    "Advise `server-visit-files' to load `org-protocol' lazily."
    :around #'server-visit-files
    (if (not (cl-loop with protocol =
                      (if IS-WINDOWS
                          ;; On Windows, the file arguments for `emacsclient'
                          ;; get funnelled through `expand-file-path' by
                          ;; `server-process-filter'. This substitutes
                          ;; backslashes with forward slashes and converts each
                          ;; path to an absolute one. However, *all* absolute
                          ;; paths on Windows will match the regexp ":/+", so we
                          ;; need a more discerning regexp.
                          (regexp-quote
                           (or (bound-and-true-p org-protocol-the-protocol)
                               "org-protocol"))
                        ;; ...but since there is a miniscule possibility users
                        ;; have changed `org-protocol-the-protocol' I don't want
                        ;; this behavior for macOS/Linux users.
                        "")
                      for var in files
                      if (string-match-p (format "%s:/+" protocol) (car var))
                      return t))
        (apply fn files args)
      (require 'org-protocol)
      (apply #'org--protocol-detect-protocol-server fn files args)))
  (after! org-protocol
    (advice-remove 'server-visit-files #'org--protocol-detect-protocol-server))

  ;; In case the user has eagerly loaded org from their configs
  (when (and (featurep 'org)
             (not byte-compile-current-file))
    (unless doom-reloading-p
      (message "`org' was already loaded by the time lang/org loaded, this may cause issues"))
    (run-hooks 'org-load-hook))

  :config
  (add-to-list 'doom-debug-variables 'org-export-async-debug)

  (set-company-backend! 'org-mode 'company-capf)
  (set-eval-handler! 'org-mode #'+org-eval-handler)
  (set-lookup-handlers! 'org-mode
    :definition #'+org-lookup-definition-handler
    :references #'+org-lookup-references-handler
    :documentation #'+org-lookup-documentation-handler)

  ;; Save target buffer after archiving a node.
  (setq org-archive-subtree-save-file-p t)

  ;; Don't number headings with these tags
  (setq org-num-face '(:inherit org-special-keyword :underline nil :weight bold)
        org-num-skip-tags '("noexport" "nonum"))

  ;; Prevent modifications made in invisible sections of an org document, as
  ;; unintended changes can easily go unseen otherwise.
  (setq org-catch-invisible-edits 'smart)

  ;; Global ID state means we can have ID links anywhere. This is required for
  ;; `org-brain', however.
  (setq org-id-locations-file-relative t)

  ;; HACK `org-id' doesn't check if `org-id-locations-file' exists or is
  ;;      writeable before trying to read/write to it.
  (defadvice! +org--fail-gracefully-a (&rest _)
    :before-while '(org-id-locations-save org-id-locations-load)
    (file-writable-p org-id-locations-file))

  (add-hook 'org-open-at-point-functions #'doom-set-jump-h)
  ;; HACK For functions that dodge `org-open-at-point-functions', like
  ;;   `org-id-open', `org-goto', or roam: links.
  (advice-add #'org-mark-ring-push :around #'doom-set-jump-a)

  ;; Add the ability to play gifs, at point or throughout the buffer. However,
  ;; 'playgifs' is stupid slow and there's not much I can do to fix it; use at
  ;; your own risk.
  (add-to-list 'org-startup-options '("inlinegifs" +org-startup-with-animated-gifs at-point))
  (add-to-list 'org-startup-options '("playgifs"   +org-startup-with-animated-gifs t))
  (add-hook! 'org-mode-local-vars-hook
    (defun +org-init-gifs-h ()
      (remove-hook 'post-command-hook #'+org-play-gif-at-point-h t)
      (remove-hook 'post-command-hook #'+org-play-all-gifs-h t)
      (pcase +org-startup-with-animated-gifs
        (`at-point (add-hook 'post-command-hook #'+org-play-gif-at-point-h nil t))
        (`t (add-hook 'post-command-hook #'+org-play-all-gifs-h nil t))))))<|MERGE_RESOLUTION|>--- conflicted
+++ resolved
@@ -534,7 +534,6 @@
             `("doomdir"     . ,(doom-path doom-private-dir "%s")))
 
   (+org-define-basic-link "org" 'org-directory)
-<<<<<<< HEAD
   (+org-define-basic-link "doom" 'doom-emacs-dir)
   (+org-define-basic-link "doom-docs" 'doom-docs-dir)
   (+org-define-basic-link "doom-modules" 'doom-modules-dir)
@@ -577,8 +576,6 @@
    "doom-module"
    :follow #'+org-link--doom-module-follow-fn
    :face #'+org-link--doom-module-face-fn)
-=======
->>>>>>> 7e400abd
 
   ;; Allow inline image previews of http(s)? urls or data uris.
   ;; `+org-http-image-data-fn' will respect `org-display-remote-inline-images'.
