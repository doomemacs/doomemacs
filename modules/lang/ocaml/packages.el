--- conflicted
+++ resolved
@@ -1,14 +1,8 @@
-;; -*- no-byte-compile: t; -*-
+﻿;; -*- no-byte-compile: t; -*-
 ;;; lang/ocaml/packages.el
 
 (package! tuareg)
 (package! merlin)
-<<<<<<< HEAD
-
-(cond ((featurep! +lsp)
-       (depends-on! :tools lsp)
-       (package! lsp-ocaml)))
-=======
 (package! merlin-eldoc)
 (package! ocp-indent)
 
@@ -37,4 +31,7 @@
 ;;   `(package! ,name :recipe (:fetcher file :path ,+ocaml-elisp-dir)))
 ;;
 ;; (localpackage! opam-site-lisp)
->>>>>>> 451c16b8
+
+(cond ((featurep! +lsp)
+       (depends-on! :tools lsp)
+       (package! lsp-ocaml)))