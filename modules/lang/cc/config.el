--- conflicted
+++ resolved
@@ -27,8 +27,7 @@
   :hook ((c-mode-local-vars c++-mode-local-vars objc-mode-local-vars) . +cc-init-ffap-integration-h)
   :hook ((c-ts-mode-local-vars c++-ts-mode-local-vars) . +cc-init-ffap-integration-h)
   ;;; Improve fontification in C/C++ (also see `modern-cpp-font-lock')
-<<<<<<< HEAD
-  :hook (c-mode-common . rainbow-delimiters-mode)
+  :hook ((c-mode c++-mode) . +cc-fontify-constants-h)
   :init
   (when (modulep! +tree-sitter)
     (set-tree-sitter! 'c-mode 'c-ts-mode
@@ -36,9 +35,6 @@
     (set-tree-sitter! 'c++-mode 'c++-ts-mode
       '((cpp :url "https://github.com/tree-sitter/tree-sitter-cpp"))))
 
-=======
-  :hook ((c-mode c++-mode) . +cc-fontify-constants-h)
->>>>>>> ed9190ef
   :config
   (set-docsets! '(c-mode c-ts-mode) "C")
   (set-docsets! '(c++-mode c++-ts-mode) "C++" "Boost")
