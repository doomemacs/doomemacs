--- conflicted
+++ resolved
@@ -222,7 +222,6 @@
 
   (when (featurep 'evil)
     (add-hook 'rtags-jump-hook #'evil-set-jump))
-<<<<<<< HEAD
   (add-hook 'rtags-after-find-file-hook #'recenter)
 
   (def-package! ivy-rtags
@@ -247,7 +246,4 @@
     (setq-local company-lsp-cache-candidates nil)
     (condition-case nil
         (lsp-cquery-enable)
-      (user-error nil))))
-=======
-  (add-hook 'rtags-after-find-file-hook #'recenter))
->>>>>>> 133f4aa4
+      (user-error nil))))