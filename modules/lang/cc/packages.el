--- conflicted
+++ resolved
@@ -1,4 +1,4 @@
-;; -*- no-byte-compile: t; -*-
+﻿;; -*- no-byte-compile: t; -*-
 ;;; lang/cc/packages.el
 
 (package! cmake-mode)
@@ -7,7 +7,6 @@
 (package! disaster)
 (package! modern-cpp-font-lock)
 (package! opencl-mode)
-(package! cquery)
 
 (when (package! glsl-mode)
   (when (featurep! :completion company)
@@ -31,20 +30,10 @@
 
 (cond ((featurep! +lsp)
        (depends-on! :tools lsp)
-<<<<<<< HEAD
-       (package! lsp-typescript)))
-(when (featurep! +rtags)
-   (package! rtags)
-   (when (featurep! :completion ivy)
-     (package! ivy-rtags))
-   (when (featurep! :completion helm)
-     (package! helm-rtags)))
-=======
        (package! lsp-cc))
       ((when (featurep! +rtags)
          (package! rtags)
          (when (featurep! :completion ivy)
            (package! ivy-rtags))
          (when (featurep! :completion helm)
-           (package! helm-rtags)))))
->>>>>>> b69307a6
+           (package! helm-rtags)))))