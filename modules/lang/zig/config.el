;;; lang/zig/config.el -*- lexical-binding: t; -*-

;; DEPRECATED: Remove when projectile is replaced with project.el
(after! projectile
  (add-to-list 'projectile-project-root-files "build.zig"))


;;
;;; Packages

<<<<<<< HEAD
(defun +zig-common-config (mode)
=======
(use-package! zig-mode
  :defer t
  :config
  (setq zig-format-on-save nil) ; rely on :editor format instead

>>>>>>> ed9190ef
  (when (modulep! +lsp)
    (add-hook (intern (format "%s-local-vars-hook" mode)) #'lsp! 'append))
  (map! :localleader
        :map ,(symbol-value (intern (format "%s-map" mode)))
        "b" #'zig-compile
        "f" #'zig-format-buffer
        "r" #'zig-run
        "t" #'zig-test-buffer))


(when (modulep! :checkers syntax -flymake)
  (after! flycheck
    (eval '(flycheck-define-checker zig
             "A zig syntax checker using zig's `ast-check` command."
             :command ("zig" "ast-check" (eval (buffer-file-name)))
             :error-patterns
             ((error line-start (file-name) ":" line ":" column ": error: " (message) line-end))
             :modes (zig-mode zig-ts-mode))
          t)
    (add-to-list 'flycheck-checkers 'zig)))


(use-package! zig-mode
  :hook (zig-mode . rainbow-delimiters-mode)
  :config
  (setq zig-format-on-save nil) ; rely on :editor format instead
  (+zig-common-config 'zig-mode))


(use-package! zig-ts-mode
  :when (modulep! +tree-sitter)
  :when (fboundp 'zig-ts-mode)
  :defer t
  :init
  (set-tree-sitter! 'zig-mode 'zig-ts-mode
    '((zig :url "https://github.com/tree-sitter/zig-tree-sitter"
           :rev "v0.25.0")))
  :config
  ;; HACK: Rely on `major-mode-remap-defaults'
  (cl-callf2 rassq-delete-all 'zig-ts-mode auto-mode-alist)

  (+zig-common-config 'zig-ts-mode))<|MERGE_RESOLUTION|>--- conflicted
+++ resolved
@@ -8,15 +8,7 @@
 ;;
 ;;; Packages
 
-<<<<<<< HEAD
 (defun +zig-common-config (mode)
-=======
-(use-package! zig-mode
-  :defer t
-  :config
-  (setq zig-format-on-save nil) ; rely on :editor format instead
-
->>>>>>> ed9190ef
   (when (modulep! +lsp)
     (add-hook (intern (format "%s-local-vars-hook" mode)) #'lsp! 'append))
   (map! :localleader
@@ -40,7 +32,7 @@
 
 
 (use-package! zig-mode
-  :hook (zig-mode . rainbow-delimiters-mode)
+  :defer t
   :config
   (setq zig-format-on-save nil) ; rely on :editor format instead
   (+zig-common-config 'zig-mode))
