;;; lang/javascript/config.el -*- lexical-binding: t; -*-

;;
;; Major modes
;;

(def-package! js2-mode
  :mode "\\.js$"
  :interpreter "node"
  :config
  (setq js2-skip-preprocessor-directives t
        js2-highlight-external-variables nil
        js-chain-indent t
        ;; let flycheck handle this
        js2-mode-show-parse-errors nil
        js2-mode-show-strict-warnings nil
        ;; Flycheck provides these features, so disable them: conflicting with
        ;; the eslint settings.
        js2-strict-trailing-comma-warning nil
        js2-strict-missing-semi-warning nil)

  (add-hook! 'js2-mode-hook #'(flycheck-mode rainbow-delimiters-mode))

  (set! :electric 'js2-mode :chars '(?\} ?\) ?.))

  ;; Conform switch-case indentation to js2 normal indent
  (defvaralias 'js-switch-indent-offset 'js2-basic-offset)

  (sp-with-modes '(js2-mode rjsx-mode)
    (sp-local-pair "/*" "*/" :post-handlers '(("| " "SPC"))))

  (map! :map js2-mode-map
        :localleader
        :n  "S" #'+javascript/skewer-this-buffer))


(def-package! typescript-mode
  :mode "\\.ts$"
  :config
  (add-hook 'typescript-mode-hook #'rainbow-delimiters-mode)
  (set! :electric 'typescript-mode :chars '(?\} ?\)) :words '("||" "&&")))


(def-package! rjsx-mode
  :commands rjsx-mode
  :mode "\\.jsx$"
  :mode "components/.+\\.js$"
  :init
  (defun +javascript-jsx-file-p ()
    (and buffer-file-name
         (string= (file-name-extension buffer-file-name) "js")
         (re-search-forward "\\(^\\s-*import React\\|\\( from \\|require(\\)[\"']react\\)"
                            magic-mode-regexp-match-limit t)
         (progn (goto-char (match-beginning 1))
                (not (sp-point-in-string-or-comment)))))

  (push (cons #'+javascript-jsx-file-p 'rjsx-mode) magic-mode-alist)
  :config
  (set! :electric 'rjsx-mode :chars '(?\} ?\) ?. ?>))
  (add-hook! 'rjsx-mode-hook
    ;; jshint doesn't know how to deal with jsx
    (push 'javascript-jshint flycheck-disabled-checkers)))


(def-package! coffee-mode
  :mode "\\.coffee$"
  :init (setq coffee-indent-like-python-mode t))


;;
;; Tools
;;

(def-package! tide
  :hook (js2-mode . tide-setup)
  :hook (typescript-mode . tide-setup)
  :hook (rjsx-mode . tide-setup)
  :init
  (defun +javascript|init-tide-in-web-mode ()
    (when (string= (file-name-extension (or buffer-file-name "")) "tsx")
      (tide-setup)))
  (add-hook 'web-mode-hook #'+javascript|init-tide-in-web-mode)
  :config
<<<<<<< HEAD

  (set! :company '(js2-mode rjsx-mode typescript-mode) 'company-tide)
=======
  (set! :company '(js2-mode typescript-mode) 'company-tide)
>>>>>>> f3facdf6
  (set! :lookup '(js2-mode rjsx-mode typescript-mode)
    :definition #'tide-jump-to-definition
    :references #'tide-references
    :documentation #'tide-documentation-at-point)
  (add-hook 'tide-mode-hook #'eldoc-mode)

  ;; resolve to `doom-project-root' if `tide-project-root' fails
  (advice-add #'tide-project-root :override #'+javascript*tide-project-root)

  ;; cleanup tsserver when no tide buffers are left
  (add-hook! 'tide-mode-hook
    (add-hook 'kill-buffer-hook #'+javascript|cleanup-tide-processes nil t))

  (def-menu! +javascript/refactor-menu
    "Refactoring commands for `js2-mode' buffers."
    '(("Tide: restart server"            :exec tide-restart-server   :when (bound-and-true-p tide-mode))
      ("Tide: reformat buffer/region"    :exec tide-reformat         :when (bound-and-true-p tide-mode))
      ("Rename symbol"                   :exec tide-rename-symbol    :when (bound-and-true-p tide-mode) :region nil)
      ("Reformat buffer (eslint_d)"      :exec eslintd-fix           :when (bound-and-true-p eslintd-fix-mode) :region nil)
      ("Extract into function"           :exec js2r-extract-function          :region t)
      ("Extract into method"             :exec js2r-extract-method            :region t)
      ("Introduce parameter to function" :exec js2r-introduce-parameter       :region t)
      ("Localize parameter"              :exec js2r-localize-parameter        :region nil)
      ("Expand object"                   :exec js2r-expand-object             :region nil)
      ("Expand function"                 :exec js2r-expand-function           :region nil)
      ("Expand array"                    :exec js2r-expand-array              :region nil)
      ("Contract object"                 :exec js2r-contract-object           :region nil)
      ("Contract function"               :exec js2r-contract-function         :region nil)
      ("Contract array"                  :exec js2r-contract-array            :region nil)
      ("Wrap buffer in IIFE"             :exec js2r-wrap-buffer-in-iife       :region nil)
      ("Inject global into IIFE"         :exec js2r-inject-global-in-iife     :region t)
      ("Add to globals annotation"       :exec js2r-add-to-globals-annotation :region nil)
      ("Extract variable"                :exec js2r-extract-var               :region t)
      ("Inline variable"                 :exec js2r-inline-var                :region t)
      ("Rename variable"                 :exec js2r-rename-var                :region nil)
      ("Replace var with this"           :exec js2r-var-to-this               :region nil)
      ("Arguments to object"             :exec js2r-arguments-to-object       :region nil)
      ("Ternary to if"                   :exec js2r-ternary-to-if             :region nil)
      ("Split var declaration"           :exec js2r-split-var-declaration     :region nil)
      ("Split string"                    :exec js2r-split-string              :region nil)
      ("Unwrap"                          :exec js2r-unwrap                    :region t)
      ("Log this"                        :exec js2r-log-this)
      ("Debug this"                      :exec js2r-debug-this))
    :prompt "Refactor: ")

  (map! :map tide-mode-map
        :localleader
        :n "r" #'+javascript/refactor-menu))


<<<<<<< HEAD
  ;; disable electric keys (I use snippets and `emmet-mode' instead)
  (map! :map rjsx-mode-map
        "<" nil
        "C-d" nil)
  (add-hook! rjsx-mode
    #'(flycheck-mode +javascript|add-node-modules-path rainbow-delimiters-mode)

    ;; jshint doesn't really know how to deal with jsx
    (push 'javascript-jshint flycheck-disabled-checkers)))
=======
(def-package! nodejs-repl
  :commands nodejs-repl
  :init
  (set! :repl 'js2-mode #'+javascript/repl))
>>>>>>> f3facdf6


(def-package! js2-refactor
  :commands
  (js2r-extract-function js2r-extract-method js2r-introduce-parameter
   js2r-localize-parameter js2r-expand-object js2r-contract-object
   js2r-expand-function js2r-contract-function js2r-expand-array
   js2r-contract-array js2r-wrap-buffer-in-iife js2r-inject-global-in-iife
   js2r-add-to-globals-annotation js2r-extract-var js2r-inline-var
   js2r-rename-var js2r-var-to-this js2r-arguments-to-object js2r-ternary-to-if
   js2r-split-var-declaration js2r-split-string js2r-unwrap js2r-log-this
   js2r-debug-this js2r-forward-slurp js2r-forward-barf))


(def-package! web-beautify
  :commands web-beautify-js
  :init
  (map! :map* (json-mode js2-mode-map) :n "gQ" #'web-beautify-js))


(def-package! eslintd-fix
  :commands (eslintd-fix-mode eslintd-fix)
  :config
  (add-hook! 'eslintd-fix-mode-hook
    (setq flycheck-javascript-eslint-executable eslintd-fix-executable)))


(def-package! skewer-mode
  :commands (skewer-mode run-skewer)
  :config
  (map! :map skewer-mode-map
        :localleader
        :n "sE" #'skewer-eval-last-expression
        :n "se" #'skewer-eval-defun
        :n "sf" #'skewer-load-buffer))


(def-package! skewer-css ; in skewer-mode
  :commands skewer-css-mode
  :config
  (map! :map skewer-css-mode-map
        :localleader
        :n "se" #'skewer-css-eval-current-declaration
        :n "sr" #'skewer-css-eval-current-rule
        :n "sb" #'skewer-css-eval-buffer
        :n "sc" #'skewer-css-clear-all))


(def-package! skewer-html ; in skewer-mode
  :commands skewer-html-mode
  :config
  (map! :map skewer-html-mode-map
        :localleader
        :n "se" #'skewer-html-eval-tag))


(def-package! skewer-repl
  :commands skewer-repl)


;;
;; Projects
;;

(def-project-mode! +javascript-screeps-mode
  :match "/screeps\\(-ai\\)?/.+$"
  :modes (+javascript-npm-mode)
  :add-hooks (+javascript|init-screeps-mode)
  :on-load (load! +screeps))

(def-project-mode! +javascript-gulp-mode
  :files "gulpfile.js")

(def-project-mode! +javascript-npm-mode
  :modes (html-mode css-mode web-mode js2-mode markdown-mode)
  :files "package.json"
  :add-hooks (+javascript|add-node-modules-path))
<|MERGE_RESOLUTION|>--- conflicted
+++ resolved
@@ -81,12 +81,8 @@
       (tide-setup)))
   (add-hook 'web-mode-hook #'+javascript|init-tide-in-web-mode)
   :config
-<<<<<<< HEAD
 
   (set! :company '(js2-mode rjsx-mode typescript-mode) 'company-tide)
-=======
-  (set! :company '(js2-mode typescript-mode) 'company-tide)
->>>>>>> f3facdf6
   (set! :lookup '(js2-mode rjsx-mode typescript-mode)
     :definition #'tide-jump-to-definition
     :references #'tide-references
@@ -137,22 +133,10 @@
         :n "r" #'+javascript/refactor-menu))
 
 
-<<<<<<< HEAD
-  ;; disable electric keys (I use snippets and `emmet-mode' instead)
-  (map! :map rjsx-mode-map
-        "<" nil
-        "C-d" nil)
-  (add-hook! rjsx-mode
-    #'(flycheck-mode +javascript|add-node-modules-path rainbow-delimiters-mode)
-
-    ;; jshint doesn't really know how to deal with jsx
-    (push 'javascript-jshint flycheck-disabled-checkers)))
-=======
 (def-package! nodejs-repl
   :commands nodejs-repl
   :init
   (set! :repl 'js2-mode #'+javascript/repl))
->>>>>>> f3facdf6
 
 
 (def-package! js2-refactor
