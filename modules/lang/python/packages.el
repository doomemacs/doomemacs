--- conflicted
+++ resolved
@@ -5,7 +5,6 @@
 
 (package! nose)
 (package! pip-requirements)
-<<<<<<< HEAD
 (when (featurep! +conda)
   (package! conda))
 (cond ((and (featurep! :tools +lsp)
@@ -14,19 +13,10 @@
       ((package! anaconda-mode)
        (when (featurep! :completion company)
          (package! company-anaconda))))
-=======
 
 ;; Environmet management
 (package! pipenv)
 (when (featurep! +pyenv)
   (package! pyenv-mode))
 (when (featurep! +pyvenv)
-  (package! pyvenv))
-(when (featurep! +conda)
-  (package! conda))
-
-;; Programming environment
-(when (package! anaconda-mode)
-  (when (featurep! :completion company)
-    (package! company-anaconda)))
->>>>>>> 133f4aa4
+  (package! pyvenv))