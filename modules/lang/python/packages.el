;; -*- no-byte-compile: t; -*-
;;; lang/python/packages.el

;; requires: python setuptools

(package! nose)
(package! python-pytest)
(package! pip-requirements)
<<<<<<< HEAD
(when (featurep! +conda)
  (package! conda))
(cond ((and (featurep! :tools +lsp)
            (featurep! +lsp))
       (package! lsp-python))
      ((package! anaconda-mode)
       (when (featurep! :completion company)
         (package! company-anaconda))))

=======
>>>>>>> b69307a6
;; Environmet management
(package! pipenv)
(when (featurep! +pyenv)
  (package! pyenv-mode))
(when (featurep! +pyvenv)
<<<<<<< HEAD
  (package! pyvenv))
=======
  (package! pyvenv))
(when (featurep! +conda)
  (package! conda))

;; Programming environment
(when (package! anaconda-mode)
  (when (featurep! :completion company)
    (package! company-anaconda)))
;; lsp
(cond ((and (featurep! :tools +lsp)
            (featurep! +lsp))
       (package! lsp-python))
      ((package! anaconda-mode)
       (when (featurep! :completion company)
         (package! company-anaconda))))
>>>>>>> b69307a6
<|MERGE_RESOLUTION|>--- conflicted
+++ resolved
@@ -1,4 +1,4 @@
-;; -*- no-byte-compile: t; -*-
+﻿;; -*- no-byte-compile: t; -*-
 ;;; lang/python/packages.el
 
 ;; requires: python setuptools
@@ -6,26 +6,12 @@
 (package! nose)
 (package! python-pytest)
 (package! pip-requirements)
-<<<<<<< HEAD
-(when (featurep! +conda)
-  (package! conda))
-(cond ((and (featurep! :tools +lsp)
-            (featurep! +lsp))
-       (package! lsp-python))
-      ((package! anaconda-mode)
-       (when (featurep! :completion company)
-         (package! company-anaconda))))
 
-=======
->>>>>>> b69307a6
 ;; Environmet management
 (package! pipenv)
 (when (featurep! +pyenv)
   (package! pyenv-mode))
 (when (featurep! +pyvenv)
-<<<<<<< HEAD
-  (package! pyvenv))
-=======
   (package! pyvenv))
 (when (featurep! +conda)
   (package! conda))
@@ -40,5 +26,4 @@
        (package! lsp-python))
       ((package! anaconda-mode)
        (when (featurep! :completion company)
-         (package! company-anaconda))))
->>>>>>> b69307a6
+         (package! company-anaconda))))