;;; lang/elixir/config.el -*- lexical-binding: t; -*-

(after! projectile
  (add-to-list 'projectile-project-root-files "mix.exs"))


;;
;;; Packages

(use-package! elixir-mode
  :defer t
  :init
  ;; Disable default smartparens config. There are too many pairs; we only want
  ;; a subset of them (defined below).
  (provide 'smartparens-elixir)
  :config
  (set-ligatures! 'elixir-mode
    ;; Functional
    :def "def"
    :lambda "fn"
    ;; :src_block "do"
    ;; :src_block_end "end"
    ;; Flow
    :not "!"
    :in "in" :not-in "not in"
    :and "and" :or "or"
    :for "for"
    :return "return" :yield "use")

  ;; ...and only complete the basics
  (sp-with-modes 'elixir-mode
    (sp-local-pair "do" "end"
                   :when '(("RET" "<evil-ret>"))
                   :unless '(sp-in-comment-p sp-in-string-p)
                   :post-handlers '("||\n[i]"))
    (sp-local-pair "do " " end" :unless '(sp-in-comment-p sp-in-string-p))
    (sp-local-pair "fn " " end" :unless '(sp-in-comment-p sp-in-string-p)))

  (when (featurep! +lsp)
    (add-hook 'elixir-mode-local-vars-hook #'lsp!)
    (after! lsp-mode
      (add-to-list 'lsp-file-watch-ignored-directories "[/\\\\]\\_build\\'")))

  (after! highlight-numbers
    (puthash 'elixir-mode
             "\\_<-?[[:digit:]]+\\(?:_[[:digit:]]\\{3\\}\\)*\\_>"
             highlight-numbers-modelist)))


(use-package! flycheck-credo
  :when (featurep! :checkers syntax)
  :after elixir-mode
  :config (flycheck-credo-setup))

(eval-when! (featurep! +alchemist)
  (use-package! alchemist
    :hook (elixir-mode . alchemist-mode)
    :config
    (set-lookup-handlers! 'alchemist-mode
      :definition #'alchemist-goto-definition-at-point
      :documentation #'alchemist-help-search-at-point)
    (set-eval-handler! 'alchemist-mode #'alchemist-eval-region)
    (set-repl-handler! 'alchemist-mode #'alchemist-iex-project-run))

<<<<<<< HEAD
  (use-package! alchemist-company
    :when (featurep! :completion company)
    :commands alchemist-company
    :config
    (set-company-backend! 'alchemist-mode '(alchemist-company company-yasnippet))
    ;; Alchemist doesn't use hook symbols to add these backends, so we have to use
    ;; the entire closure to get rid of it.
    (let ((fn (byte-compile (lambda () (add-to-list (make-local-variable 'company-backends) 'alchemist-company)))))
      (remove-hook 'alchemist-mode-hook fn)
      (remove-hook 'alchemist-iex-mode-hook fn))))
=======
(use-package! alchemist
  :hook (elixir-mode . alchemist-mode)
  :config
  (set-lookup-handlers! 'alchemist-mode
    :definition #'alchemist-goto-definition-at-point
    :documentation #'alchemist-help-search-at-point)
  (set-eval-handler! 'alchemist-mode #'alchemist-eval-region)
  (set-repl-handler! 'alchemist-mode #'alchemist-iex-project-run)
  (map! :after elixir-mode
        :localleader
        :map elixir-mode-map
        "m" #'alchemist-mix
        "c" #'alchemist-mix-compile
        "i" #'alchemist-iex-project-run
        "f" #'elixir-format
        (:prefix ("e" . "eval")
         "e" #'alchemist-iex-send-last-sexp
         "r" #'alchemist-iex-send-region
         "l" #'alchemist-iex-send-current-line
         "R" #'alchemist-iex-reload-module)))


(use-package! alchemist-company
  :when (featurep! :completion company)
  :commands alchemist-company
  :config
  (set-company-backend! 'alchemist-mode '(alchemist-company company-yasnippet))
  ;; Alchemist doesn't use hook symbols to add these backends, so we have to use
  ;; the entire closure to get rid of it.
  (let ((fn (byte-compile (lambda () (add-to-list (make-local-variable 'company-backends) 'alchemist-company)))))
    (remove-hook 'alchemist-mode-hook fn)
    (remove-hook 'alchemist-iex-mode-hook fn)))
>>>>>>> 3c19d952

(use-package! exunit
  :hook (elixir-mode . exunit-mode)
  :init
  (map! :after elixir-mode
        :localleader
        :map elixir-mode-map
        :prefix ("t" . "test")
        "a" #'exunit-verify-all
        "r" #'exunit-rerun
        "v" #'exunit-verify
        "T" #'exunit-toggle-file-and-test
        "t" #'exunit-toggle-file-and-test-other-window
        "s" #'exunit-verify-single))<|MERGE_RESOLUTION|>--- conflicted
+++ resolved
@@ -62,18 +62,6 @@
     (set-eval-handler! 'alchemist-mode #'alchemist-eval-region)
     (set-repl-handler! 'alchemist-mode #'alchemist-iex-project-run))
 
-<<<<<<< HEAD
-  (use-package! alchemist-company
-    :when (featurep! :completion company)
-    :commands alchemist-company
-    :config
-    (set-company-backend! 'alchemist-mode '(alchemist-company company-yasnippet))
-    ;; Alchemist doesn't use hook symbols to add these backends, so we have to use
-    ;; the entire closure to get rid of it.
-    (let ((fn (byte-compile (lambda () (add-to-list (make-local-variable 'company-backends) 'alchemist-company)))))
-      (remove-hook 'alchemist-mode-hook fn)
-      (remove-hook 'alchemist-iex-mode-hook fn))))
-=======
 (use-package! alchemist
   :hook (elixir-mode . alchemist-mode)
   :config
@@ -95,7 +83,6 @@
          "l" #'alchemist-iex-send-current-line
          "R" #'alchemist-iex-reload-module)))
 
-
 (use-package! alchemist-company
   :when (featurep! :completion company)
   :commands alchemist-company
@@ -106,7 +93,6 @@
   (let ((fn (byte-compile (lambda () (add-to-list (make-local-variable 'company-backends) 'alchemist-company)))))
     (remove-hook 'alchemist-mode-hook fn)
     (remove-hook 'alchemist-iex-mode-hook fn)))
->>>>>>> 3c19d952
 
 (use-package! exunit
   :hook (elixir-mode . exunit-mode)
