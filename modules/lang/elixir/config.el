--- conflicted
+++ resolved
@@ -44,20 +44,7 @@
 
   (when (modulep! +lsp)
     (after! lsp-mode
-      (add-to-list 'lsp-file-watch-ignored-directories "[/\\\\]_build\\'")))
-<<<<<<< HEAD
-  :config
-  (+elixir-common-config 'elixir-mode)
-
-  (after! highlight-numbers
-    (puthash 'elixir-mode
-             "\\_<-?[[:digit:]]+\\(?:_[[:digit:]]\\{3\\}\\)*\\_>"
-             highlight-numbers-modelist)))
-=======
-
-  (when (modulep! +tree-sitter)
-    (add-hook 'elixir-mode-local-vars-hook #'tree-sitter! 'append)))
->>>>>>> ed9190ef
+      (add-to-list 'lsp-file-watch-ignored-directories "[/\\\\]_build\\'"))))
 
 
 (use-package! elixir-ts-mode
