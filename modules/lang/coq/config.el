;;; lang/coq/config.el -*- lexical-binding: t; -*-

;;;###package proof-general
(setq proof-splash-enable nil)
;; REVIEW: Remove when ProofGeneral/PG#771 is fixed. Also see #8169.
(require 'proof-site
         (expand-file-name "generic/proof-site"
                           (file-name-directory (locate-library "proof-general"))))


;;;###package coq
(setq-hook! 'coq-mode-hook
  ;; Doom syncs other indent variables with `tab-width'; we trust major modes to
  ;; set it -- which most of them do -- but coq-mode doesn't, so...
  tab-width proof-indent
  ;; HACK Fix #2081: Doom continues comments on RET, but coq-mode doesn't have a
  ;;      sane `comment-line-break-function', so...
  comment-line-break-function nil)

;; HACK: See #5823: indent detection is slow and inconclusive in coq-mode files,
;;   and rarely helpful anyway, so I inhibit it.
(add-to-list 'doom-detect-indentation-excluded-modes 'coq-mode)

;; We've replaced coq-mode abbrevs with yasnippet snippets (in the snippets
;; library included with Doom).
(setq coq-mode-abbrev-table '())

(map! :after coq-mode
      :map coq-mode-map
      :localleader
      "]"  #'proof-assert-next-command-interactive
      "["  #'proof-undo-last-successful-command
      "."  #'proof-goto-point
      (:prefix ("l" . "layout")
        "c" #'pg-response-clear-displays
        "l" #'proof-layout-windows
        "p" #'proof-prf)
      (:prefix ("p" . "proof")
        "i" #'proof-interrupt-process
        "p" #'proof-process-buffer
        "q" #'proof-shell-exit
        "r" #'proof-retract-buffer)
      (:prefix ("a" . "about/print/check")
        "a" #'coq-Print
        "A" #'coq-Print-with-all
        "b" #'coq-About
        "B" #'coq-About-with-all
        "c" #'coq-Check
        "C" #'coq-Check-show-all
        "f" #'proof-find-theorems
        (:prefix ("i" . "implicits")
          "b" #'coq-About-with-implicits
          "c" #'coq-Check-show-implicits
          "i" #'coq-Print-with-implicits))
      (:prefix ("g" . "goto")
        "e" #'proof-goto-command-end
        "l" #'proof-goto-end-of-locked
        "s" #'proof-goto-command-start)
      (:prefix ("i" . "insert")
        "c" #'coq-insert-command
        "e" #'coq-end-Section
        "i" #'coq-insert-intros
        "r" #'coq-insert-requires
        "s" #'coq-insert-section-or-module
        "t" #'coq-insert-tactic
        "T" #'coq-insert-tactical))


;; This package provides more than just code completion, so we load it whether
;; or not :completion company is enabled.
(use-package! company-coq
  :hook (coq-mode . company-coq-mode)
  :config
  (set-popup-rule! "^\\*\\(?:response\\|goals\\)\\*" :ignore t)
  (set-lookup-handlers! 'company-coq-mode
    :definition #'company-coq-jump-to-definition
    :references #'company-coq-grep-symbol
    :documentation #'company-coq-doc)

  (setq company-coq-disabled-features '(hello company-defaults spinner))

  (cond ((modulep! :completion corfu)
         ;; HACK: company-coq activates `company-mode', though it's not really
         ;;   needed when we're relying on Corfu, hence these hacks:
         (add-hook! 'coq-mode-local-vars-hook
           (defun +coq-init-capf-completion-h ()
             (when (bound-and-true-p company-mode)
               (company-mode -1))
             (add-hook 'completion-at-point-functions
                       (cape-company-to-capf 'company-coq-master-backend)
                       nil t)))
         (defadvice! +coq--proof-goto-point-advice (&rest _)
           :override #'company-coq--proof-goto-point-advice
           (when (bound-and-true-p company-candidates)
             (company-abort))))

        ;; DEPRECATED: The company module is deprecated.
        ((modulep! :completion company)
         (define-key coq-mode-map [remap company-complete-common]
                     #'company-indent-or-complete-common)))

  ;; HACK: Doom treats the use of package.el and its API as user error unless
  ;;   they've called `package-initialize' themselves (in which case, it is
  ;;   assumed you know what you're doing).
  (defadvice! +coq--noop-upgrade-elpa-packages-a (fn &rest args)
    :override #'proof-upgrade-elpa-packages
    (if (and (featurep 'package) package--initialized)
        (apply fn args)
      (user-error "Doom doesn't support this command (update packages through `package!' statements!)")))

  (map! :map coq-mode-map
        :localleader
        "ao" #'company-coq-occur
        (:prefix "i"
          "l" #'company-coq-lemma-from-goal
          "m" #'company-coq-insert-match-construct)
        (:prefix ("h" . "help")
          "e" #'company-coq-document-error
          "E" #'company-coq-browse-error-messages
          "h" #'company-coq-doc)))

<<<<<<< HEAD
(use-package! opam-switch-mode
  :hook (coq-mode . opam-switch-mode)
  :preface
  (map! :after coq
        :localleader
        :map coq-mode-map
        "w" #'opam-switch-set-switch)
  :init
  (defadvice! +coq--init-opam-switch-mode-maybe-h (fn &rest args)
    "Activate `opam-switch-mode' if the opam executable exists."
    :around #'opam-switch-mode
    (when (executable-find opam-switch-program-name)
      (apply fn args))))
=======
(unless (modulep! +no-opam)
  (use-package! opam-switch-mode
    :hook (coq-mode . opam-switch-mode)
    :preface
    (map! :after coq
          :localleader
          :map coq-mode-map
          "w" #'opam-switch-set-switch)
    :init
    (defadvice! +coq--init-opam-switch-mode-maybe-h (fn &rest args)
      "Activate `opam-switch-mode' if the opam executable exists."
      :around #'opam-switch-mode
      (when (executable-find opam-switch-program-name)
        (apply fn args)))))
>>>>>>> 0fc175ba
<|MERGE_RESOLUTION|>--- conflicted
+++ resolved
@@ -119,21 +119,6 @@
           "E" #'company-coq-browse-error-messages
           "h" #'company-coq-doc)))
 
-<<<<<<< HEAD
-(use-package! opam-switch-mode
-  :hook (coq-mode . opam-switch-mode)
-  :preface
-  (map! :after coq
-        :localleader
-        :map coq-mode-map
-        "w" #'opam-switch-set-switch)
-  :init
-  (defadvice! +coq--init-opam-switch-mode-maybe-h (fn &rest args)
-    "Activate `opam-switch-mode' if the opam executable exists."
-    :around #'opam-switch-mode
-    (when (executable-find opam-switch-program-name)
-      (apply fn args))))
-=======
 (unless (modulep! +no-opam)
   (use-package! opam-switch-mode
     :hook (coq-mode . opam-switch-mode)
@@ -147,5 +132,4 @@
       "Activate `opam-switch-mode' if the opam executable exists."
       :around #'opam-switch-mode
       (when (executable-find opam-switch-program-name)
-        (apply fn args)))))
->>>>>>> 0fc175ba
+        (apply fn args)))))