--- conflicted
+++ resolved
@@ -26,14 +26,7 @@
   (map! :localleader
         :map haskell-mode-map
         ;; this is set to use cabal for dante users and stack for intero users:
-<<<<<<< HEAD
-        :n "b" #'haskell-process-cabal-build
-        :n "c" #'haskell-cabal-visit-file
-        :v "h" #'haskell-hide-toggle
-        :nv "H" #'haskell-hide-toggle-all))
-=======
         "b" #'haskell-process-cabal-build
         "c" #'haskell-cabal-visit-file
         "h" #'haskell-hide-toggle
-        "H" #'haskell-hide-toggle-all))
->>>>>>> 70a4db49
+        "H" #'haskell-hide-toggle-all))