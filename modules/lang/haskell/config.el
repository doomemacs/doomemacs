;;; lang/haskell/config.el -*- lexical-binding: t; -*-

(cond ((featurep! +intero) (load! "+intero"))
      ((featurep! +dante)  (load! "+dante"))
      ((featurep! +lsp)    (load! "+lsp")))

;;
;; Common plugins
;;

(after! haskell-mode
<<<<<<< HEAD
  (set-repl-handler! 'haskell-mode #'switch-to-haskell)
  (add-to-list 'completion-ignored-extensions ".hi"))
=======
  (setq haskell-process-suggest-remove-import-lines t  ; warnings for redundant imports etc
        haskell-process-auto-import-loaded-modules t)
  (when (featurep! :feature syntax-checker)
    (setq haskell-process-show-overlays nil))  ; flycheck makes this unnecessary
  (add-hook! 'haskell-mode-hook
    #'(subword-mode           ; improves text navigation with camelCase
       haskell-collapse-mode  ; support folding haskell code blocks
       interactive-haskell-mode))
  (set-lookup-handlers! 'haskell-mode :definition #'haskell-mode-jump-to-def-or-tag)
  (set-file-template! 'haskell-mode :trigger #'haskell-auto-insert-module-template :project t)
  (set-repl-handler! '(haskell-mode haskell-cabal-mode literate-haskell-mode) #'+haskell-repl-buffer)

  (add-to-list 'completion-ignored-extensions ".hi")

  (map! :map haskell-mode-map
        :localleader
        ;; this is set to use cabal for dante users and stack for intero users:
        :n "b" #'haskell-process-cabal-build
        :n "c" #'haskell-cabal-visit-file
        :v "h" #'haskell-hide-toggle
        :nv "H" #'haskell-hide-toggle-all))
>>>>>>> 133f4aa4
<|MERGE_RESOLUTION|>--- conflicted
+++ resolved
@@ -3,16 +3,10 @@
 (cond ((featurep! +intero) (load! "+intero"))
       ((featurep! +dante)  (load! "+dante"))
       ((featurep! +lsp)    (load! "+lsp")))
-
 ;;
 ;; Common plugins
 ;;
-
 (after! haskell-mode
-<<<<<<< HEAD
-  (set-repl-handler! 'haskell-mode #'switch-to-haskell)
-  (add-to-list 'completion-ignored-extensions ".hi"))
-=======
   (setq haskell-process-suggest-remove-import-lines t  ; warnings for redundant imports etc
         haskell-process-auto-import-loaded-modules t)
   (when (featurep! :feature syntax-checker)
@@ -33,5 +27,4 @@
         :n "b" #'haskell-process-cabal-build
         :n "c" #'haskell-cabal-visit-file
         :v "h" #'haskell-hide-toggle
-        :nv "H" #'haskell-hide-toggle-all))
->>>>>>> 133f4aa4
+        :nv "H" #'haskell-hide-toggle-all))