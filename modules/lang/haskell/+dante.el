--- conflicted
+++ resolved
@@ -1,8 +1,10 @@
 ;;; lang/haskell/+dante.el -*- lexical-binding: t; -*-
 ;;;###if (featurep! +dante)
 
+(def-package! attrap
+  :commands (attrap-attrap))
+
 (def-package! dante
-<<<<<<< HEAD
   :init
   (setq dante-load-flags '(;; defaults:
                            "+c"
@@ -13,13 +15,7 @@
                            ;; necessary to make company completion useful:
                            "-fdefer-typed-holes"
                            "-fdefer-type-errors"))
-  :hook (haskell-mode . dante-mode))
-
-(def-package! attrap
-  :commands (attrap-attrap))
-=======
   :hook (haskell-mode . dante-mode)
   :config
   (when (featurep! :feature syntax-checker)
-    (flycheck-add-next-checker 'haskell-dante '(warning . haskell-hlint))))
->>>>>>> 29683740
+    (flycheck-add-next-checker 'haskell-dante '(warning . haskell-hlint))))