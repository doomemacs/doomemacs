--- conflicted
+++ resolved
@@ -9,14 +9,10 @@
   (unless (executable-find "stack")
     (warn! "Couldn't find stack. Intero will not work")))
 
-<<<<<<< HEAD
-;;;
 (when (featurep! +lsp)
   (unless (executable-find "hie")
     (warn! "Couldnt find the Haskell IDE Engine. LSP support will not work.")))
-=======
+
 (when (or (featurep! +dante) (featurep! +intero))
   (unless (executable-find "hlint")
-    (warn! "Couldn't find hlint. Flycheck may have issues in haskell-mode")))
-
->>>>>>> 133f4aa4
+    (warn! "Couldn't find hlint. Flycheck may have issues in haskell-mode")))