;; -*- lexical-binding: t; no-byte-compile: t; -*-
;;; lang/haskell/doctor.el

(when (featurep! +dante)
  (unless (executable-find "cabal")
    (warn! "Couldn't find cabal, haskell-mode may have issues")))

(when (featurep! +intero)
  (unless (executable-find "stack")
    (warn! "Couldn't find stack. Intero will not work")))

(when (featurep! +lsp)
  (unless (executable-find "hie")
    (warn! "Couldnt find the Haskell IDE Engine. LSP support will not work.")))

(when (or (featurep! +dante) (featurep! +intero))
  (unless (executable-find "hlint")
<<<<<<< HEAD
    (warn! "Couldn't find hlint. Flycheck may have issues in haskell-mode")))
=======
    (warn! "Couldn't find hlint. Flycheck may have issues in haskell-mode")))

(when (featurep! +lsp)
  (unless (executable-find "hie")
    (warn! "Couldnt find the Haskell IDE Engine. LSP support will not work.")))
>>>>>>> b69307a6
<|MERGE_RESOLUTION|>--- conflicted
+++ resolved
@@ -1,4 +1,4 @@
-;; -*- lexical-binding: t; no-byte-compile: t; -*-
+﻿;; -*- lexical-binding: t; no-byte-compile: t; -*-
 ;;; lang/haskell/doctor.el
 
 (when (featurep! +dante)
@@ -9,18 +9,10 @@
   (unless (executable-find "stack")
     (warn! "Couldn't find stack. Intero will not work")))
 
-(when (featurep! +lsp)
-  (unless (executable-find "hie")
-    (warn! "Couldnt find the Haskell IDE Engine. LSP support will not work.")))
-
 (when (or (featurep! +dante) (featurep! +intero))
   (unless (executable-find "hlint")
-<<<<<<< HEAD
-    (warn! "Couldn't find hlint. Flycheck may have issues in haskell-mode")))
-=======
     (warn! "Couldn't find hlint. Flycheck may have issues in haskell-mode")))
 
 (when (featurep! +lsp)
   (unless (executable-find "hie")
-    (warn! "Couldnt find the Haskell IDE Engine. LSP support will not work.")))
->>>>>>> b69307a6
+    (warn! "Couldnt find the Haskell IDE Engine. LSP support will not work.")))