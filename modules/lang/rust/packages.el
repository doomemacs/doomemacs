--- conflicted
+++ resolved
@@ -1,4 +1,4 @@
-;; -*- no-byte-compile: t; -*-
+﻿;; -*- no-byte-compile: t; -*-
 ;;; lang/rust/packages.el
 
 ;; requires rust cargo racer
@@ -7,14 +7,10 @@
 (package! rust-mode)
 
 (when (featurep! :feature syntax-checker)
-<<<<<<< HEAD
   (package! flycheck-rust))
 
 (cond ((and (depends-on! :tools lsp)
             (featurep! +lsp))
        (package! lsp-rust))
       ((when (featurep! :completion company)
-         (package! company-racer))))
-=======
-  (package! flycheck-rust))
->>>>>>> 451c16b8
+         (package! company-racer))))