;;; lang/csharp/config.el -*- lexical-binding: t; -*-

(use-package! csharp-mode
  :hook (csharp-mode . rainbow-delimiters-mode)
  :config
  (set-electric! 'csharp-mode :chars '(?\n ?\}))
  (set-rotate-patterns! 'csharp-mode
    :symbols '(("public" "protected" "private")
               ("class" "struct")))
  (set-ligatures! 'csharp-mode
    ;; Functional
    :lambda        "() =>"
    ;; Types
    :null          "null"
    :true          "true"
    :false         "false"
    :int           "int"
    :float         "float"
    :str           "string"
    :bool          "bool"
    :list          "List"
    ;; Flow
    :not           "!"
    :in            "in"
    :and           "&&"
    :or            "||"
    :for           "for"
    :return        "return"
    :yield         "yield")

  (sp-local-pair 'csharp-mode "<" ">"
                 :when '(+csharp-sp-point-in-type-p)
                 :post-handlers '(("| " "SPC")))

  (when (featurep! +lsp)
    (add-hook 'csharp-mode-local-vars-hook #'lsp!))

  (defadvice! +csharp-disable-clear-string-fences-a (orig-fn &rest args)
    "This turns off `c-clear-string-fences' for `csharp-mode'. When
on for `csharp-mode' font lock breaks after an interpolated string
or terminating simple string."
    :around #'csharp-disable-clear-string-fences
    (unless (eq major-mode 'csharp-mode)
      (apply orig-fn args))))

(use-package! omnisharp
  :unless (featurep! +lsp)
  :commands omnisharp-install-server
  :hook (csharp-mode-local-vars . omnisharp-mode)
  :preface
  (setq omnisharp-auto-complete-want-documentation nil
        omnisharp-cache-directory (concat doom-etc-dir "omnisharp"))
  :config
  (set-company-backend! 'omnisharp-mode 'company-omnisharp)
  (set-lookup-handlers! 'omnisharp-mode
    :definition #'omnisharp-go-to-definition
    :references #'omnisharp-find-usages
    :documentation #'omnisharp-current-type-documentation)

  ;; Kill the omnisharp server once the last csharp-mode buffer is killed
  (add-hook! 'omnisharp-mode-hook
    (add-hook 'kill-buffer-hook #'+csharp-kill-omnisharp-server-h nil t))

  (map! :localleader
        :map omnisharp-mode-map
        "b" #'omnisharp-recompile
        (:prefix "r"
          "u"  #'omnisharp-fix-usings
          "r"  #'omnisharp-rename
          "a"  #'omnisharp-show-last-auto-complete-result
          "o"  #'omnisharp-show-overloads-at-point)
        (:prefix "g"
          "u"  #'omnisharp-find-usages
          "i"  #'omnisharp-find-implementations
          "f"  #'omnisharp-navigate-to-current-file-member
          "m"  #'omnisharp-navigate-to-solution-member
          "M"  #'omnisharp-navigate-to-solution-file-then-file-member
          "F"  #'omnisharp-navigate-to-solution-file
          "r"  #'omnisharp-navigate-to-region
          "ti" #'omnisharp-current-type-information
          "td" #'omnisharp-current-type-documentation)
        (:prefix "t"
          "s" #'omnisharp-unit-test-at-point
          "l" #'omnisharp-unit-test-last
          "b" #'omnisharp-unit-test-buffer)))


;; Unity shaders
(use-package! shader-mode
  :when (featurep! +unity)
  :mode "\\.shader\\'"
  :config
  (def-project-mode! +csharp-unity-mode
    :modes '(csharp-mode shader-mode)
    :files (and "Assets" "Library/MonoManager.asset" "Library/ScriptMapper")))

<<<<<<< HEAD
(use-package! sharper
  :when (featurep! +dotnet)
  :bind
  ("C-c d" . sharper-main-transient))
=======

(use-package! sln-mode :mode "\\.sln\\'")
>>>>>>> 3f4cc77d
<|MERGE_RESOLUTION|>--- conflicted
+++ resolved
@@ -94,12 +94,9 @@
     :modes '(csharp-mode shader-mode)
     :files (and "Assets" "Library/MonoManager.asset" "Library/ScriptMapper")))
 
-<<<<<<< HEAD
 (use-package! sharper
   :when (featurep! +dotnet)
   :bind
   ("C-c d" . sharper-main-transient))
-=======
 
-(use-package! sln-mode :mode "\\.sln\\'")
->>>>>>> 3f4cc77d
+(use-package! sln-mode :mode "\\.sln\\'")