;;; lang/ruby/config.el -*- lexical-binding: t; -*-

(after! projectile
  (add-to-list 'projectile-project-root-files "Gemfile"))


;;
;;; Packages

(use-package! ruby-mode  ; built-in
  ;; Other extensions are already registered in `auto-mode-alist' by `ruby-mode'
  :mode "\\.\\(?:a?rb\\|aslsx\\)\\'"
  :mode "/\\(?:Brew\\|Fast\\)file\\'"
  :interpreter "j?ruby\\(?:[0-9.]+\\)"
  :config
  (setq ruby-insert-encoding-magic-comment nil)

  (set-electric! 'ruby-mode :words '("else" "end" "elsif"))
  (set-repl-handler! 'ruby-mode #'inf-ruby)

  (when (featurep! +lsp)
    (add-hook 'ruby-mode-local-vars-hook #'lsp!))

  (after! inf-ruby
    (add-hook 'inf-ruby-mode-hook #'doom-mark-buffer-as-real-h)
    ;; switch to inf-ruby from compile if we detect a breakpoint has been hit
    (add-hook 'compilation-filter-hook #'inf-ruby-auto-enter))

  ;; so class and module pairs work
  (setq-hook! 'ruby-mode-hook sp-max-pair-length 6)

  (map! :localleader
        :map ruby-mode-map
        "[" #'ruby-toggle-block
        "{" #'ruby-toggle-block))


(use-package! robe
  :defer t
  :init
  (add-hook! 'ruby-mode-hook
    (defun +ruby-init-robe-mode-maybe-h ()
      "Start `robe-mode' if `lsp-mode' isn't active."
      (or (bound-and-true-p lsp-mode)
          (bound-and-true-p lsp--buffer-deferred)
          (robe-mode +1))))
  :config
  (set-repl-handler! 'ruby-mode #'robe-start)
  (set-company-backend! 'ruby-mode 'company-robe 'company-dabbrev-code)
  (set-lookup-handlers! 'ruby-mode
    :definition #'robe-jump
    :documentation #'robe-doc)
  (when (boundp 'read-process-output-max)
    ;; Robe can over saturate IPC, making interacting with it slow/clobbering
    ;; the GC, so increase the amount of data Emacs reads from it at a time.
    (setq-hook! '(robe-mode-hook inf-ruby-mode-hook)
      read-process-output-max (* 1024 1024)))
  (when (featurep! :editor evil)
    (add-hook 'robe-mode-hook #'evil-normalize-keymaps))
  (map! :localleader
        :map robe-mode-map
        "'"  #'robe-start
        "h"  #'robe-doc
        "R"  #'robe-rails-refresh
        :prefix "s"
        "d"  #'ruby-send-definition
        "D"  #'ruby-send-definition-and-go
        "r"  #'ruby-send-region
        "R"  #'ruby-send-region-and-go
        "i"  #'ruby-switch-to-inf))


;; NOTE Must be loaded before `robe-mode'
(use-package! yard-mode
  :hook ruby-mode)


(use-package! rubocop
  :hook (ruby-mode . rubocop-mode)
  :config
  (set-popup-rule! "^\\*RuboCop" :select t)
  (map! :localleader
        :map rubocop-mode-map
        "f" #'rubocop-check-current-file
        "F" #'rubocop-autocorrect-current-file
        "p" #'rubocop-check-project
        "P" #'rubocop-autocorrect-project))


;;
;;; Package & Ruby version management

(use-package! rake
  :defer t
  :init
  (setq rake-cache-file (concat doom-cache-dir "rake.cache"))
  (map! :after ruby-mode
        :localleader
<<<<<<< HEAD
        :map ruby-mode-map 
        :prefix ("k" . "rake")
=======
        :map ruby-mode-map
        :prefix "k"
>>>>>>> d697ff48
        "k" #'rake
        "r" #'rake-rerun
        "R" #'rake-regenerate-cache
        "f" #'rake-find-task))

(use-package! bundler
  :defer t
  :init
  (map! :after ruby-mode
        :localleader
        :map ruby-mode-map
        :prefix ("b" . "bundle")
        "c" #'bundle-check
        "C" #'bundle-console
        "i" #'bundle-install
        "u" #'bundle-update
        "e" #'bundle-exec
        "o" #'bundle-open))

(use-package! chruby
  :when (featurep! +chruby)
  :hook (ruby-mode . chruby-use-corresponding)
  :config
  (setq rspec-use-rvm nil
        rspec-use-chruby t))

(after! rbenv
  (setq rspec-use-rvm nil)
  (add-to-list 'exec-path (expand-file-name "shims" rbenv-installation-dir)))


;;
;;; Testing frameworks

(use-package! rspec-mode
  :mode ("/\\.rspec\\'" . text-mode)
  :init
  (setq rspec-use-spring-when-possible nil)
  (when (featurep! :editor evil)
    (add-hook 'rspec-mode-hook #'evil-normalize-keymaps))
  :config
  (setq rspec-use-rvm (executable-find "rvm"))
  (map! :localleader
        :prefix "t"
        :map (rspec-verifiable-mode-map rspec-dired-mode-map rspec-mode-map)
        "a" #'rspec-verify-all
        "r" #'rspec-rerun
        :map (rspec-verifiable-mode-map rspec-mode-map)
        "v" #'rspec-verify
        "c" #'rspec-verify-continue
        "l" #'rspec-run-last-failed
        "T" #'rspec-toggle-spec-and-target
        "t" #'rspec-toggle-spec-and-target-find-example
        :map rspec-verifiable-mode-map
        "f" #'rspec-verify-method
        "m" #'rspec-verify-matching
        :map rspec-mode-map
        "s" #'rspec-verify-single
        "e" #'rspec-toggle-example-pendingness
        :map rspec-dired-mode-map
        "v" #'rspec-dired-verify
        "s" #'rspec-dired-verify-single))


(use-package! minitest
  :defer t
  :config
  (when (featurep! :editor evil)
    (add-hook 'minitest-mode-hook #'evil-normalize-keymaps))
  (map! :localleader
        :map minitest-mode-map
        :prefix "t"
        "r" #'minitest-rerun
        "a" #'minitest-verify-all
        "s" #'minitest-verify-single
        "v" #'minitest-verify))


(use-package! projectile-rails
  :when (featurep! +rails)
  :hook ((ruby-mode inf-ruby-mode projectile-rails-server-mode) . projectile-rails-mode)
  :hook (projectile-rails-server-mode . doom-mark-buffer-as-real-h)
  :hook (projectile-rails-mode . auto-insert-mode)
  :init
  (setq auto-insert-query nil)
  (setq inf-ruby-console-environment "development")
  (when (featurep! :lang web)
    (add-hook 'web-mode-hook #'projectile-rails-mode))
  :config
  (set-popup-rule! "^\\*\\(projectile-\\)?rails" :ttl nil)
  (when (featurep! :editor evil)
    (add-hook 'projectile-rails-mode-hook #'evil-normalize-keymaps))
  (map! :localleader
        :map projectile-rails-mode-map
        "r" #'projectile-rails-command-map))<|MERGE_RESOLUTION|>--- conflicted
+++ resolved
@@ -96,13 +96,8 @@
   (setq rake-cache-file (concat doom-cache-dir "rake.cache"))
   (map! :after ruby-mode
         :localleader
-<<<<<<< HEAD
         :map ruby-mode-map 
         :prefix ("k" . "rake")
-=======
-        :map ruby-mode-map
-        :prefix "k"
->>>>>>> d697ff48
         "k" #'rake
         "r" #'rake-rerun
         "R" #'rake-regenerate-cache
