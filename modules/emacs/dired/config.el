--- conflicted
+++ resolved
@@ -45,8 +45,7 @@
   :hook (dired-mode . diredfl-mode))
 
 
-<<<<<<< HEAD
-(def-package! diff-hl
+(use-package! diff-hl
   :hook (dired-mode . diff-hl-dired-mode)
   :init
   (when (featurep! :tools magit)
@@ -54,32 +53,6 @@
   :config
   ;; use margin instead of fringe
   (diff-hl-margin-mode))
-=======
-(use-package! dired-k
-  :hook (dired-initial-position . dired-k)
-  :hook (dired-after-readin . dired-k-no-revert)
-  :config
-  (setq dired-k-style 'git
-        dired-k-padding 1)
-
-  ;; Don't highlight based on mtime, this interferes with diredfl and is more
-  ;; confusing than helpful.
-  (advice-add #'dired-k--highlight-by-file-attribyte :override #'ignore)
-
-  (defadvice! +dired--interrupt-process-a (orig-fn &rest args)
-    "Fixes dired-k killing git processes too abruptly, leaving behind disruptive
-.git/index.lock files."
-    :around #'dired-k--start-git-status
-    (cl-letf (((symbol-function #'kill-process)
-               (symbol-function #'interrupt-process)))
-      (apply orig-fn args)))
-
-  (defadvice! +dired--dired-k-highlight-a (orig-fn &rest args)
-    "Butt out if the requested directory is remote (i.e. through tramp)."
-    :around #'dired-k--highlight
-    (unless (file-remote-p default-directory)
-      (apply orig-fn args))))
->>>>>>> 8f061eb6
 
 
 (use-package! ranger
@@ -127,12 +100,8 @@
   :hook (dired-mode . all-the-icons-dired-mode))
 
 
-<<<<<<< HEAD
-(def-package! dired-x
+(use-package! dired-x
   :unless (featurep! +ranger)
-=======
-(use-package! dired-x
->>>>>>> 8f061eb6
   :hook (dired-mode . dired-omit-mode)
   :config
   (setq dired-omit-verbose nil)
