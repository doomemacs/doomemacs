;;; tools/pdf/config.el -*- lexical-binding: t; -*-

(def-package! pdf-tools
  :mode ("\\.pdf\\'" . pdf-view-mode)
  :config
  (unless noninteractive
    (pdf-tools-install))

<<<<<<< HEAD
(map! (:map (pdf-view-mode-map)
         "q" #'kill-this-buffer
         doom-leader-key nil))
=======
  (define-key! pdf-view-mode-map
    "q" #'kill-this-buffer
    (kbd doom-leader-key) nil)
>>>>>>> 48fdc8a5

  (setq-default pdf-view-display-size 'fit-page)
  ;; Turn off cua so copy works
  (add-hook! 'pdf-view-mode-hook (cua-mode 0))
  ;; Custom modeline that removes useless info and adds page numbers
  (when (featurep! :ui doom-modeline)
    (load! "+modeline")
    (add-hook! #'pdf-tools-enabled-hook (doom-set-modeline 'pdf-tools-modeline)))
  ;; Handle PDF-tools related popups better
  (set! :popup "^\\*Outline*" '((side . right) (size . 40)) '((select)))
  ;; TODO: Add additional important windows that should be handled differently
  ;; TODO: These two next rules don't work (they should), investigate
  ;; (set! :popup "\\*Contents\\*" '((side . right) (size . 40)) nil)
  ;; (set! :popup "* annots\\*$" '((side . left) (size . 40)) '((select)))
  )<|MERGE_RESOLUTION|>--- conflicted
+++ resolved
@@ -6,15 +6,9 @@
   (unless noninteractive
     (pdf-tools-install))
 
-<<<<<<< HEAD
-(map! (:map (pdf-view-mode-map)
-         "q" #'kill-this-buffer
-         doom-leader-key nil))
-=======
   (define-key! pdf-view-mode-map
     "q" #'kill-this-buffer
     (kbd doom-leader-key) nil)
->>>>>>> 48fdc8a5
 
   (setq-default pdf-view-display-size 'fit-page)
   ;; Turn off cua so copy works
