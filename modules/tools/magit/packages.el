;; -*- no-byte-compile: t; -*-
;;; tools/magit/packages.el

(when (package! magit :pin "b5637d665c1e5bd5b76ffb072dbac387f37a5f63")
  (when (modulep! +forge)
    (package! forge :pin "ad94b5665de357347bfc52910eef46a79f74988d")
    (package! code-review
      :recipe (:host github
               :repo "doomelpa/code-review"
               :files ("graphql" "code-review*.el"))
      :pin "e4c34fa284da25d8e0bafbae4300f1db5bdcda44"))
<<<<<<< HEAD
  (when (modulep! +childframe)
    (package! transient-posframe :pin "dcd898d1d35183a7d4f2c8f0ebcb43b4f8e70ebe"))
  (package! magit-todos :pin "1e9acc0ba63fbc297001bf334d63cb4326be80df"))
=======
  (package! magit-todos :pin "332ce763f7336ea356964b92723678aa1ed4640f"))
>>>>>>> ead2ad19
<|MERGE_RESOLUTION|>--- conflicted
+++ resolved
@@ -9,10 +9,6 @@
                :repo "doomelpa/code-review"
                :files ("graphql" "code-review*.el"))
       :pin "e4c34fa284da25d8e0bafbae4300f1db5bdcda44"))
-<<<<<<< HEAD
   (when (modulep! +childframe)
     (package! transient-posframe :pin "dcd898d1d35183a7d4f2c8f0ebcb43b4f8e70ebe"))
-  (package! magit-todos :pin "1e9acc0ba63fbc297001bf334d63cb4326be80df"))
-=======
-  (package! magit-todos :pin "332ce763f7336ea356964b92723678aa1ed4640f"))
->>>>>>> ead2ad19
+  (package! magit-todos :pin "332ce763f7336ea356964b92723678aa1ed4640f"))