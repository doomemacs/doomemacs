--- conflicted
+++ resolved
@@ -250,7 +250,7 @@
 * Troubleshooting
 [[doom-report:][Report an issue?]]
 
-** Performance issues with ~cape-dabbrev~
+** Troubleshooting ~cape-dabbrev~
 
 If you have performance issues with ~cape-dabbrev~, the first thing I recommend
 doing is to look at the list of buffers Dabbrev is scanning:
@@ -263,36 +263,6 @@
 ... and modify ~dabbrev-ignored-buffer-regexps~ or ~dabbrev-ignored-buffer-modes~
 accordingly.
 
-<<<<<<< HEAD
-** Fixing TAB Keybindings
-
-If you encounter an issue where your ~TAB~ keybindings are not responding in Doom
-Emacs while the ~:editor evil~ module is active, it's likely caused by a conflict
-where ~<tab>~ keybindings and insert state bindings are overriding your ~TAB~ key
-assignments.
-
-In Evil mode, keybinding priorities are set such that:
-1. ~<tab>~ keybindings supersede ~TAB~ keybindings and only work in GUI Emacs.
-2. Bindings in insert state take precedence whenever the insert state is active.
-
-To resolve this conflict and to assign your desired command to the ~TAB~ key, you
-must redefine the keybindings with insert state set explicitly. You can do this
-by configuring your ~evil~ keybindings for the insert state as follows:
-
-#+begin_src emacs-lisp
-(map! :gi "TAB"   #'your-command
-      :gi "<tab>" #'your-command)
-#+end_src
-
-Place this code in your Doom Emacs configuration file to set the function ~your-command~ as the response to pressing ~TAB~ during insert mode.
-
-Remember to replace ~#'your-command~ with the actual command you wish to invoke
-with the ~TAB~ key.
-
-If ever in a situation like this, use ~describe-key~ with ~C-h k~ and look at what
-command is being called as well as what keymaps the command is defined in.
-
-=======
 If you see garbage completion candidates, you can use the following command to
 debug the issue:
 
@@ -309,7 +279,34 @@
 (search-in-dabbrev-buffers "\342\200\231")
 #+end_src
 
->>>>>>> da3d0687
+** Fixing TAB Keybindings
+
+If you encounter an issue where your ~TAB~ keybindings are not responding in Doom
+Emacs while the ~:editor evil~ module is active, it's likely caused by a conflict
+where ~<tab>~ keybindings and insert state bindings are overriding your ~TAB~ key
+assignments.
+
+In Evil mode, keybinding priorities are set such that:
+1. ~<tab>~ keybindings supersede ~TAB~ keybindings and only work in GUI Emacs.
+2. Bindings in insert state take precedence whenever the insert state is active.
+
+To resolve this conflict and to assign your desired command to the ~TAB~ key, you
+must redefine the keybindings with insert state set explicitly. You can do this
+by configuring your ~evil~ keybindings for the insert state as follows:
+
+#+begin_src emacs-lisp
+(map! :gi "TAB"   #'your-command
+      :gi "<tab>" #'your-command)
+#+end_src
+
+Place this code in your Doom Emacs configuration file to set the function ~your-command~ as the response to pressing ~TAB~ during insert mode.
+
+Remember to replace ~#'your-command~ with the actual command you wish to invoke
+with the ~TAB~ key.
+
+If ever in a situation like this, use ~describe-key~ with ~C-h k~ and look at what
+command is being called as well as what keymaps the command is defined in.
+
 * Frequently asked questions
 /This module has no FAQs yet./ [[doom-suggest-faq:][Ask one?]]
 
