--- conflicted
+++ resolved
@@ -103,15 +103,9 @@
       ;rust              ; Fe2O3.unwrap().unwrap().unwrap().unwrap()
       ;scala             ; java, but good
        sh                ; she sells (ba|z)sh shells on the C xor
-<<<<<<< HEAD
-       solidity          ; do you need a blockchain? No.
-       swift             ; who asked for emoji variables?
-       typescript        ; javascript, but better
-       web               ; the tubes
-=======
+      ;solidity          ; do you need a blockchain? No.
       ;swift             ; who asked for emoji variables?
       ;web               ; the tubes
->>>>>>> e7f484d4
 
        ;; Applications are complex and opinionated modules that transform Emacs
        ;; toward a specific purpose. They may have additional dependencies and
