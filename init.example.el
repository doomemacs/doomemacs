;;; init.el -*- lexical-binding: t; -*-
;; Copy me to ~/.doom.d/init.el or ~/.config/doom/init.el, then edit me!

(doom! :feature
       ;;debugger          ; FIXME stepping through code, to help you add bugs
       eval              ; run code, run (also, repls)
       (evil +everywhere); come to the dark side, we have cookies
       file-templates    ; auto-snippets for empty files
       (lookup           ; helps you navigate your code and documentation
        +docsets)        ; ...or in Dash docsets locally
       snippets          ; my elves. They type so I don't have to
       spellcheck        ; tasing you for misspelling mispelling
       syntax-checker    ; tasing you for every semicolon you forget
       workspaces        ; tab emulation, persistence & separate workspaces

       :completion
       company           ; the ultimate code completion backend
       helm              ; the *other* search engine for love and life
       ;;ido              ; the other *other* search engine...
       ;;ivy              ; a search engine for love and life

       :ui
       ;;deft              ; notational velocity for Emacs
       doom              ; what makes DOOM look the way it does
       doom-dashboard    ; a nifty splash screen for Emacs
       doom-modeline     ; a snazzy Atom-inspired mode-line
       doom-quit         ; DOOM quit-message prompts when you quit Emacs
       evil-goggles      ; display visual hints when editing in evil
       ;;fci               ; a `fill-column' indicator
       hl-todo           ; highlight TODO/FIXME/NOTE tags
       ;;modeline          ; snazzy, Atom-inspired modeline, plus API
       nav-flash         ; blink the current line after jumping
       ;;neotree           ; a project drawer, like NERDTree for vim
       treemacs          ; a project drawer, like neotree but cooler
       (popup            ; tame sudden yet inevitable temporary windows
        +all             ; catch all popups that start with an asterix
        +defaults)       ; default popup rules
       ;;pretty-code       ; replace bits of code with pretty symbols
       ;;tabbar            ; FIXME an (incomplete) tab bar for Emacs
       ;;unicode           ; extended unicode support for various languages
       vc-gutter         ; vcs diff in the fringe
       vi-tilde-fringe   ; fringe tildes to mark beyond EOB
       window-select     ; visually switch windows

       :editor
       ;;(format +onsave)  ; automated prettiness
       ;;lispy             ; vim for lisp, for people who dont like vim
       multiple-cursors  ; editing in many places at once
       ;;parinfer          ; turn lisp into python, sort of
       rotate-text       ; cycle region at point between text candidates

       :emacs
       (dired            ; making dired pretty [functional]
       ;;+ranger         ; bringing the goodness of ranger to dired
       ;;+icons          ; colorful icons for dired-mode
        )
       ediff             ; comparing files in Emacs
       electric          ; smarter, keyword-based electric-indent
       ;;eshell            ; a consistent, cross-platform shell (WIP)
       hideshow          ; basic code-folding support
       imenu             ; an imenu sidebar and searchable code index
       ;;term              ; terminals in Emacs
       vc                ; version-control and Emacs, sitting in a tree

       :tools
<<<<<<< HEAD
       editorconfig      ; let someone else argue about tabs vs spaces
      ;ein               ; tame Jupyter notebooks with emacs
      ;gist              ; interacting with github gists
      ;lsp               ; one language server to rule them all
      ;macos             ; MacOS-specific commands
      ;make              ; run make tasks from Emacs
      ;magit             ; a git porcelain for Emacs
      ;password-store    ; password manager for nerds
      ;pdf               ; pdf enhancements
      ;prodigy           ; FIXME managing external services & code builders
      ;rgb               ; creating color strings
      ;tmux              ; an API for interacting with tmux
      ;upload            ; map local to remote projects via ssh/ftp
      ;wakatime
=======
       ;;ansible
       ;;docker
       ;;editorconfig      ; let someone else argue about tabs vs spaces
       ;;ein               ; tame Jupyter notebooks with emacs
       ;;gist              ; interacting with github gists
       ;;macos             ; MacOS-specific commands
       ;;make              ; run make tasks from Emacs
       ;;magit             ; a git porcelain for Emacs
       ;;password-store    ; password manager for nerds
       ;;pdf               ; pdf enhancements
       ;;prodigy           ; FIXME managing external services & code builders
       ;;rgb               ; creating color strings
       ;;terraform         ; infrastructure as code
       ;;tmux              ; an API for interacting with tmux
       ;;upload            ; map local to remote projects via ssh/ftp
       ;;wakatime
>>>>>>> 451c16b8

       :lang
       ;;assembly          ; assembly for fun or debugging
       ;;(cc +irony +rtags); C/C++/Obj-C madness
       ;;clojure           ; java with a lisp
       ;;common-lisp       ; if you've seen one lisp, you've seen them all
       ;;coq               ; proofs-as-programs
       ;;crystal           ; ruby at the speed of c
       ;;csharp            ; unity, .NET, and mono shenanigans
       data              ; config/data formats
       ;;erlang            ; an elegant language for a more civilized age
       ;;elixir            ; erlang done right
       ;;elm               ; care for a cup of TEA?
       emacs-lisp        ; drown in parentheses
       ;;ess               ; emacs speaks statistics
       ;;go                ; the hipster dialect
       ;;(haskell +intero) ; a language that's lazier than I am
       ;;hy                ; readability of scheme w/ speed of python
       ;;idris             ;
       ;;(java +meghanada) ; the poster child for carpal tunnel syndrome
       ;;javascript        ; all(hope(abandon(ye(who(enter(here))))))
       ;;julia             ; a better, faster MATLAB
       ;;latex             ; writing papers in Emacs has never been so fun
       ;;ledger            ; an accounting system in Emacs
       ;;lua               ; one-based indices? one-based indices
       markdown          ; writing docs for people to ignore
       ;;nim               ; python + lisp at the speed of c
       ;;nix               ; I hereby declare "nix geht mehr!"
       ;;ocaml             ; an objective camel
       (org              ; organize your plain life in plain text
        +attach          ; custom attachment system
        +babel           ; running code in org
        +capture         ; org-capture in and outside of Emacs
        +export          ; Exporting org to whatever you want
        +present)        ; Emacs for presentations
       ;;perl              ; write code no one else can comprehend
       ;;php               ; perl's insecure younger brother
       ;;plantuml          ; diagrams for confusing people more
       ;;purescript        ; javascript, but functional
       ;;python            ; beautiful is better than ugly
       ;;qt                ; the 'cutest' gui framework ever
       ;;racket            ; a DSL for DSLs
       ;;rest              ; Emacs as a REST client
       ;;ruby              ; 1.step do {|i| p "Ruby is #{i.even? ? 'love' : 'life'}"}
       ;;rust              ; Fe2O3.unwrap().unwrap().unwrap().unwrap()
       ;;scala             ; java, but good
       (sh +fish)        ; she sells (ba|z|fi)sh shells on the C xor
       ;;solidity          ; do you need a blockchain? No.
       ;;swift             ; who asked for emoji variables?
       ;;web               ; the tubes
       ;;vala              ; GObjective-C

       ;; Applications are complex and opinionated modules that transform Emacs
       ;; toward a specific purpose. They may have additional dependencies and
       ;; should be loaded late.
       :app
       ;;(email +gmail)    ; emacs as an email client
       ;;irc               ; how neckbeards socialize
       ;;(rss +org)        ; emacs as an RSS reader
       ;;twitter           ; twitter client https://twitter.com/vnought
       ;;(write            ; emacs as a word processor (latex + org + markdown)
       ;; +wordnut         ; wordnet (wn) search
       ;; +langtool)       ; a proofreader (grammar/style check) for Emacs

       :collab
       ;;floobits          ; peer programming for a price
       ;;impatient-mode    ; show off code over HTTP

       :config
       ;; For literate config users. This will tangle+compile a config.org
       ;; literate config in your `doom-private-dir' whenever it changes.
       ;;literate

       ;; The default module sets reasonable defaults for Emacs. It also
       ;; provides a Spacemacs-inspired keybinding scheme, a custom yasnippet
       ;; library, and additional ex commands for evil-mode. Use it as a
       ;; reference for your own modules.
       (default +bindings))<|MERGE_RESOLUTION|>--- conflicted
+++ resolved
@@ -1,4 +1,4 @@
-;;; init.el -*- lexical-binding: t; -*-
+﻿;;; init.el -*- lexical-binding: t; -*-
 ;; Copy me to ~/.doom.d/init.el or ~/.config/doom/init.el, then edit me!
 
 (doom! :feature
@@ -63,22 +63,6 @@
        vc                ; version-control and Emacs, sitting in a tree
 
        :tools
-<<<<<<< HEAD
-       editorconfig      ; let someone else argue about tabs vs spaces
-      ;ein               ; tame Jupyter notebooks with emacs
-      ;gist              ; interacting with github gists
-      ;lsp               ; one language server to rule them all
-      ;macos             ; MacOS-specific commands
-      ;make              ; run make tasks from Emacs
-      ;magit             ; a git porcelain for Emacs
-      ;password-store    ; password manager for nerds
-      ;pdf               ; pdf enhancements
-      ;prodigy           ; FIXME managing external services & code builders
-      ;rgb               ; creating color strings
-      ;tmux              ; an API for interacting with tmux
-      ;upload            ; map local to remote projects via ssh/ftp
-      ;wakatime
-=======
        ;;ansible
        ;;docker
        ;;editorconfig      ; let someone else argue about tabs vs spaces
@@ -95,7 +79,7 @@
        ;;tmux              ; an API for interacting with tmux
        ;;upload            ; map local to remote projects via ssh/ftp
        ;;wakatime
->>>>>>> 451c16b8
+       ;;lsp
 
        :lang
        ;;assembly          ; assembly for fun or debugging
