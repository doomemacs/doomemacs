#+TITLE: Module Appendix
#+STARTUP: nofold

Functionality in Doom is divided into collections of code called modules (à la
Spacemacs' layers). A module is a bundle of packages, configuration and
commands, organized into a unit that can be enabled or disabled by adding or
removing them from your ~doom!~ block (found in =$DOOMDIR/init.el=).

* Table of Contents :TOC:
- [[#app][:app]]
- [[#checkers][:checkers]]
- [[#completion][:completion]]
- [[#config][:config]]
- [[#editor][:editor]]
- [[#emacs][:emacs]]
- [[#email][:email]]
- [[#input][:input]]
- [[#lang][:lang]]
- [[#term][:term]]
- [[#tools][:tools]]
- [[#ui][:ui]]

* :app
Application modules are complex and opinionated modules that transform Emacs
toward a specific purpose. They may have additional dependencies and should be
loaded last, before =:config= modules.

+ [[file:../modules/app/calendar/README.org][calendar]] - TODO
+ [[file:../modules/app/irc/README.org][irc]] - how neckbeards socialize
+ rss =+org= - an RSS client in Emacs
+ [[file:../modules/app/twitter/README.org][twitter]] - A twitter client for Emacs

* :checkers
+ syntax =+childframe= - Live error/warning highlights
+ spell =+everywhere= - Spell checking
+ grammar - TODO

* :completion
Modules that provide new interfaces or frameworks for completion, including code
completion.

+ [[file:../modules/completion/company/README.org][company]] =+childframe +tng= - The ultimate code completion backend
+ helm =+fuzzy +childframe= - *Another* search engine for love and life
+ ido - The /other/ *other* search engine for love and life
+ [[file:../modules/completion/ivy/README.org][ivy]] =+fuzzy +prescient +childframe= - /The/ search engine for love and life

* :config
Modules that configure Emacs one way or another, or focus on making it easier
for you to customize it yourself. It is best to load these last.

+ literate - For users with literate configs. This will tangle+compile a
  config.org in your ~doom-private-dir~ when it changes.
+ [[file:../modules/config/default/README.org][default]] =+bindings +smartparens= - The default module sets reasonable defaults
  for Emacs. It also provides a Spacemacs-inspired keybinding scheme and a
  smartparens config. Use it as a reference for your own modules.

* :editor
Modules that affect and augment your ability to manipulate or insert text.

+ [[file:../modules/editor/evil/README.org][evil]] =+everywhere= - transforms Emacs into Vim
+ [[file:../modules/editor/file-templates/README.org][file-templates]] - Auto-inserted templates in blank new files
+ [[file:../modules/editor/fold/README.org][fold]] - universal code folding
+ format =+onsave= - TODO
+ [[file:../modules/editor/lispy/README.org][lispy]] - TODO
+ multiple-cursors - TODO
+ [[file:../modules/editor/objed/README.org][objed]] - TODO
+ [[file:../modules/editor/parinfer/README.org][parinfer]] - TODO
+ rotate-text - TODO
+ [[file:../modules/editor/snippets/README.org][snippets]] - Snippet expansion for lazy typists
+ [[file:../modules/editor/word-wrap/README.org][word-wrap]] - soft wrapping with language-aware indent

* :emacs
Modules that reconfigure or augment packages or features built into Emacs.

+ [[file:../modules/emacs/dired/README.org][dired]] =+ranger +icons= - TODO
+ electric - TODO
+ [[file:../modules/emacs/ibuffer/README.org][ibuffer]] =+icons= - TODO
+ vc - TODO

* :email
+ [[file:../modules/email/mu4e/README.org][mu4e]] =+gmail= - TODO
+ notmuch - TODO
+ wanderlust =+gmail= - TODO

* :input
+ [[file:../modules/input/chinese/README.org][chinese]] - TODO
+ [[file:../modules/input/japanese/README.org][japanese]] - TODO

* :lang
Modules that bring support for a language or group of languages to Emacs.

+ [[file:../modules/lang/agda/README.org][agda]] - TODO
+ assembly - TODO
+ [[file:../modules/lang/cc/README.org][cc]] =+lsp= - TODO
+ [[file:../modules/lang/clojure/README.org][clojure]] =+lsp= - TODO
+ common-lisp - TODO
+ [[file:../modules/lang/coq/README.org][coq]] - TODO
+ crystal - TODO
+ [[file:../modules/lang/csharp/README.org][csharp]] - TODO
+ data - TODO
+ [[file:../modules/lang/elixir/README.org][elixir]] =+lsp= - TODO
+ elm - TODO
+ emacs-lisp - TODO
+ erlang - TODO
+ [[file:../modules/lang/ess/README.org][ess]] =+lsp= - TODO
+ [[file:../modules/lang/faust/README.org][faust]] - TODO
+ [[file:../modules/lang/fsharp/README.org][fsharp]] - TODO
+ [[file:../modules/lang/fstar/README.org][fstar]] - F* support
+ [[file:../modules/lang/go/README.org][go]] =+lsp= - TODO
+ [[file:../modules/lang/haskell/README.org][haskell]] =+dante +intero +lsp= - TODO
+ hy - TODO
+ [[file:../modules/lang/idris/README.org][idris]] - TODO
+ java =+meghanada +lsp= - TODO
+ [[file:../modules/lang/javascript/README.org][javascript]] =+lsp= - JavaScript, TypeScript, and CoffeeScript support
+ julia - TODO
+ kotlin =+lsp+= - TODO
+ [[file:../modules/lang/latex/README.org][latex]] =+latexmk +cdlatex= - TODO
+ lean - TODO
+ [[file:../modules/lang/ledger/README.org][ledger]] - TODO
+ lua =+moonscript= - TODO
+ [[file:../modules/lang/markdown/README.org][markdown]] =+grip= - TODO
+ [[file:../modules/lang/nim/README.org][nim]] - TODO
+ nix - TODO
+ [[file:../modules/lang/ocaml/README.org][ocaml]] =+lsp= - TODO
+ [[file:../modules/lang/org/README.org][org]] =+brain +dragndrop +gnuplot +hugo +ipython +journal +jupyter +pandoc +pomodoro +present= - TODO
+ [[file:../modules/lang/perl/README.org][perl]] - TODO
+ [[file:../modules/lang/php/README.org][php]] =+lsp= - TODO
+ plantuml - TODO
+ purescript - TODO
+ [[file:../modules/lang/python/README.org][python]] =+lsp +pyenv +conda= - TODO
+ qt - TODO
+ racket - TODO
+ [[file:../modules/lang/rest/README.org][rest]] - TODO
<<<<<<< HEAD
+ ruby =+lsp +rvm +rbenv +rails +chruby= - TODO
=======
+ [[file:../modules/lang/ruby/README.org][ruby]] =+lsp +rvm +rbenv +rails=
>>>>>>> 503c6d87
+ [[file:../modules/lang/rust/README.org][rust]] =+lsp= - TODO
+ scala =+lsp= - TODO
+ [[file:../modules/lang/scheme/README.org][scheme]] - TODO
+ [[file:../modules/lang/sh/README.org][sh]] =+fish +lsp= - TODO
+ [[file:../modules/lang/solidity/README.org][solidity]] - TODO
+ swift =+lsp= - TODO
+ terra - TODO
+ web =+lsp= - HTML and CSS (SCSS/SASS/LESS/Stylus) support.

* :term
Modules that offer terminal emulation.

+ eshell - TODO
+ shell - TODO
+ term - TODO
+ [[file:../modules/term/vterm/README.org][vterm]] - TODO

* :tools
Small modules that give Emacs access to external tools & services.

+ ansible - TODO
+ debugger - A (nigh-)universal debugger in Emacs
+ [[file:../modules/tools/direnv/README.org][direnv]] - TODO
+ [[file:../modules/tools/docker/README.org][docker]] =+lsp= - TODO
+ [[file:../modules/tools/editorconfig/README.org][editorconfig]] - TODO
+ [[file:../modules/tools/ein/README.org][ein]] - TODO
+ [[file:../modules/tools/eval/README.org][eval]] =+overlay= - REPL & code evaluation support for a variety of languages
+ gist - TODO
+ [[file:../modules/tools/lookup/README.org][lookup]] =+dictionary +docsets= - Universal jump-to & documentation lookup
  backend
+ [[file:../modules/tools/lsp/README.org][lsp]] =+peek= - TODO
+ macos - TODO
+ magit - TODO
+ make - TODO
+ pass - TODO
+ pdf - TODO
+ prodigy - TODO
+ rgb - TODO
+ [[file:../modules/tools/terraform/README.org][terraform]]
+ tmux - TODO
+ upload - TODO

* :ui
Aesthetic modules that affect the Emacs interface or user experience.

+ [[file:../modules/ui/deft/README.org][deft]] - TODO
+ [[file:../modules/ui/doom/README.org][doom]] - TODO
+ [[file:../modules/ui/doom-dashboard/README.org][doom-dashboard]] - TODO
+ [[file:../modules/ui/doom-quit/README.org][doom-quit]] - TODO
+ fill-column - TODO
+ [[file:../modules/ui/hl-todo/README.org][hl-todo]] - TODO
+ [[file:../modules/ui/hydra/README.org][hydra]] - TODO
+ indent-guides - TODO
+ [[file:../modules/ui/modeline/README.org][modeline]] - TODO
+ [[file:../modules/ui/nav-flash/README.org][nav-flash]] - TODO
+ [[file:../modules/ui/neotree/README.org][neotree]] - TODO
+ [[file:../modules/ui/ophints/README.org][ophints]] - TODO
+ [[file:../modules/ui/popup/README.org][popup]] =+all +defaults= - Makes temporary/disposable windows less intrusive
+ pretty-code - TODO
+ [[file:../modules/ui/tabs/README.org][tabs]] - TODO
+ treemacs - TODO
+ [[file:../modules/ui/unicode/README.org][unicode]] - TODO
+ vc-gutter - TODO
+ vi-tilde-fringe - TODO
+ [[file:../modules/ui/window-select/README.org][window-select]] =+switch-window +numbers= - TODO
+ [[file:../modules/ui/workspaces/README.org][workspaces]] - Isolated workspaces
+ [[file:../modules/ui/zen/README.org][zen]] - Distraction-free coding (or writing)<|MERGE_RESOLUTION|>--- conflicted
+++ resolved
@@ -131,11 +131,7 @@
 + qt - TODO
 + racket - TODO
 + [[file:../modules/lang/rest/README.org][rest]] - TODO
-<<<<<<< HEAD
-+ ruby =+lsp +rvm +rbenv +rails +chruby= - TODO
-=======
-+ [[file:../modules/lang/ruby/README.org][ruby]] =+lsp +rvm +rbenv +rails=
->>>>>>> 503c6d87
++ [[file:../modules/lang/ruby/README.org][ruby]] =+lsp +rvm +rbenv +rails +chruby=
 + [[file:../modules/lang/rust/README.org][rust]] =+lsp= - TODO
 + scala =+lsp= - TODO
 + [[file:../modules/lang/scheme/README.org][scheme]] - TODO
