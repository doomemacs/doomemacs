#+TITLE: Module Appendix
#+STARTUP: nofold

Functionality in Doom is divided into collections of code called modules (à la
Spacemacs' layers). A module is a bundle of packages, configuration and
commands, organized into a unit that can be enabled or disabled by adding or
removing them from your ~doom!~ block (found in =$DOOMDIR/init.el=).

* Table of Contents :TOC:
- [[#app][:app]]
- [[#checkers][:checkers]]
- [[#completion][:completion]]
- [[#config][:config]]
- [[#editor][:editor]]
- [[#emacs][:emacs]]
- [[#email][:email]]
- [[#input][:input]]
- [[#lang][:lang]]
- [[#term][:term]]
- [[#tools][:tools]]
- [[#ui][:ui]]

* :app
Application modules are complex and opinionated modules that transform Emacs
toward a specific purpose. They may have additional dependencies and should be
loaded last, before =:config= modules.

+ [[file:../modules/app/calendar/README.org][calendar]] - TODO
+ [[file:../modules/app/irc/README.org][irc]] - how neckbeards socialize
+ rss =+org= - an RSS client in Emacs
+ [[file:../modules/app/twitter/README.org][twitter]] - A twitter client for Emacs

* :checkers
+ syntax =+childframe= - Live error/warning highlights
+ spell =+everywhere= - Spell checking
+ grammar - TODO

* :completion
Modules that provide new interfaces or frameworks for completion, including code
completion.

+ [[file:../modules/completion/company/README.org][company]] =+childframe +tng= - The ultimate code completion backend
+ helm =+fuzzy +childframe= - *Another* search engine for love and life
+ ido - The /other/ *other* search engine for love and life
+ [[file:../modules/completion/ivy/README.org][ivy]] =+fuzzy +prescient +childframe +icons= - /The/ search engine for love and life

* :config
Modules that configure Emacs one way or another, or focus on making it easier
for you to customize it yourself. It is best to load these last.

+ literate - For users with literate configs. This will tangle+compile a
  config.org in your ~doom-private-dir~ when it changes.
+ [[file:../modules/config/default/README.org][default]] =+bindings +smartparens= - The default module sets reasonable defaults
  for Emacs. It also provides a Spacemacs-inspired keybinding scheme and a
  smartparens config. Use it as a reference for your own modules.

* :editor
Modules that affect and augment your ability to manipulate or insert text.

+ [[file:../modules/editor/evil/README.org][evil]] =+everywhere= - transforms Emacs into Vim
+ [[file:../modules/editor/file-templates/README.org][file-templates]] - Auto-inserted templates in blank new files
+ [[file:../modules/editor/fold/README.org][fold]] - universal code folding
+ format =+onsave= - TODO
+ god - TODO
+ [[file:../modules/editor/lispy/README.org][lispy]] - TODO
+ multiple-cursors - TODO
+ [[file:../modules/editor/objed/README.org][objed]] - TODO
+ [[file:../modules/editor/parinfer/README.org][parinfer]] - TODO
+ rotate-text - TODO
+ [[file:../modules/editor/snippets/README.org][snippets]] - Snippet expansion for lazy typists
+ [[file:../modules/editor/word-wrap/README.org][word-wrap]] - soft wrapping with language-aware indent

* :emacs
Modules that reconfigure or augment packages or features built into Emacs.

+ [[file:../modules/emacs/dired/README.org][dired]] =+ranger +icons= - TODO
+ electric - TODO
+ [[file:../modules/emacs/ibuffer/README.org][ibuffer]] =+icons= - TODO
+ [[file:../modules/emacs/undo/README.org][undo]] =+tree= - A smarter, more intuitive & persistent undo history
+ vc - TODO

* :email
+ [[file:../modules/email/mu4e/README.org][mu4e]] =+gmail= - TODO
+ notmuch - TODO
+ wanderlust =+gmail= - TODO

* :input
+ [[file:../modules/input/chinese/README.org][chinese]] - TODO
+ [[file:../modules/input/japanese/README.org][japanese]] - TODO

* :lang
Modules that bring support for a language or group of languages to Emacs.

+ [[file:../modules/lang/agda/README.org][agda]] - TODO
+ [[file:../modules/lang/cc/README.org][cc]] =+lsp= - TODO
+ [[file:../modules/lang/clojure/README.org][clojure]] =+lsp= - TODO
+ common-lisp - TODO
+ [[file:../modules/lang/coq/README.org][coq]] - TODO
+ crystal - TODO
+ [[file:../modules/lang/csharp/README.org][csharp]] - TODO
+ data - TODO
+ [[file:../modules/lang/elixir/README.org][elixir]] =+lsp= - TODO
+ elm - TODO
+ emacs-lisp - TODO
+ erlang - TODO
+ [[file:../modules/lang/ess/README.org][ess]] =+lsp= - TODO
+ [[file:../modules/lang/faust/README.org][faust]] - TODO
+ [[file:../modules/lang/fsharp/README.org][fsharp]] - TODO
+ [[file:../modules/lang/fstar/README.org][fstar]] - F* support
+ [[file:../modules/lang/go/README.org][go]] =+lsp= - TODO
+ [[file:../modules/lang/haskell/README.org][haskell]] =+dante +ghcide +lsp= - TODO
+ hy - TODO
+ [[file:../modules/lang/idris/README.org][idris]] - TODO
+ [[file:../modules/lang/json/README.org][json]] =+lsp= - TODO
+ java =+meghanada +lsp= - TODO
+ [[file:../modules/lang/javascript/README.org][javascript]] =+lsp= - JavaScript, TypeScript, and CoffeeScript support
+ julia =+lsp= - TODO
+ kotlin =+lsp+= - TODO
<<<<<<< HEAD
+ [[file:../modules/lang/latex/README.org][latex]] =+latexmk +cdlatex +lsp= - TODO
=======
+ [[file:../modules/lang/latex/README.org][latex]] =+latexmk +cdlatex +fold= - TODO
>>>>>>> 8532aa8d
+ lean - TODO
+ [[file:../modules/lang/ledger/README.org][ledger]] - TODO
+ lua =+moonscript= - TODO
+ [[file:../modules/lang/markdown/README.org][markdown]] =+grip= - TODO
+ [[file:../modules/lang/nim/README.org][nim]] - TODO
+ nix - TODO
+ [[file:../modules/lang/ocaml/README.org][ocaml]] =+lsp= - TODO
+ [[file:../modules/lang/org/README.org][org]] =+brain +dragndrop +gnuplot +hugo +ipython +journal +jupyter +pandoc +pomodoro +present +roam= - TODO
+ [[file:../modules/lang/perl/README.org][perl]] - TODO
+ [[file:../modules/lang/php/README.org][php]] =+lsp= - TODO
+ plantuml - TODO
+ purescript - TODO
+ [[file:../modules/lang/python/README.org][python]] =+lsp +pyenv +conda= - TODO
+ qt - TODO
+ racket - TODO
+ [[file:../modules/lang/rest/README.org][rest]] - TODO
+ [[file:../modules/lang/ruby/README.org][ruby]] =+lsp +rvm +rbenv +rails +chruby=
+ [[file:../modules/lang/rust/README.org][rust]] =+lsp= - TODO
+ scala =+lsp= - TODO
+ [[file:../modules/lang/scheme/README.org][scheme]] - TODO
+ [[file:../modules/lang/sh/README.org][sh]] =+fish +lsp= - TODO
+ [[file:../modules/lang/sml/README.org][sml]] - TODO
+ [[file:../modules/lang/solidity/README.org][solidity]] - TODO
+ swift =+lsp= - TODO
+ terra - TODO
+ web =+lsp= - HTML and CSS (SCSS/SASS/LESS/Stylus) support.
+ [[file:../modules/lang/yaml/README.org][yaml]] =+lsp= - TODO

* :term
Modules that offer terminal emulation.

+ eshell - TODO
+ shell - TODO
+ term - TODO
+ [[file:../modules/term/vterm/README.org][vterm]] - TODO

* :tools
Small modules that give Emacs access to external tools & services.

+ ansible - TODO
+ debugger =+lsp= - A (nigh-)universal debugger in Emacs
+ [[file:../modules/tools/direnv/README.org][direnv]] - TODO
+ [[file:../modules/tools/docker/README.org][docker]] =+lsp= - TODO
+ [[file:../modules/tools/editorconfig/README.org][editorconfig]] - TODO
+ [[file:../modules/tools/ein/README.org][ein]] - TODO
+ [[file:../modules/tools/eval/README.org][eval]] =+overlay= - REPL & code evaluation support for a variety of languages
+ gist - TODO
+ [[file:../modules/tools/lookup/README.org][lookup]] =+dictionary +docsets= - Universal jump-to & documentation lookup
  backend
+ [[file:../modules/tools/lsp/README.org][lsp]] =+peek= - TODO
+ macos - TODO
+ [[file:../modules/tools/magit/README.org][magit]] =+forge= - TODO
+ make - TODO
+ pass - TODO
+ pdf - TODO
+ prodigy - TODO
+ rgb - TODO
+ [[file:../modules/tools/terraform/README.org][terraform]]
+ tmux - TODO
+ upload - TODO

* :ui
Aesthetic modules that affect the Emacs interface or user experience.

+ [[file:../modules/ui/deft/README.org][deft]] - TODO
+ [[file:../modules/ui/doom/README.org][doom]] - TODO
+ [[file:../modules/ui/doom-dashboard/README.org][doom-dashboard]] - TODO
+ [[file:../modules/ui/doom-quit/README.org][doom-quit]] - TODO
+ fill-column - TODO
+ [[file:../modules/ui/hl-todo/README.org][hl-todo]] - TODO
+ [[file:../modules/ui/hydra/README.org][hydra]] - TODO
+ indent-guides - TODO
+ [[file:../modules/ui/modeline/README.org][modeline]] - TODO
+ [[file:../modules/ui/nav-flash/README.org][nav-flash]] - TODO
+ [[file:../modules/ui/neotree/README.org][neotree]] - TODO
+ [[file:../modules/ui/ophints/README.org][ophints]] - TODO
+ [[file:../modules/ui/popup/README.org][popup]] =+all +defaults= - Makes temporary/disposable windows less intrusive
+ [[file:../modules//ui/pretty-code/README.org][pretty-code]] =+fira +hasklig +iosevka +pragmata-pro= - TODO
+ [[file:../modules/ui/tabs/README.org][tabs]] - TODO
+ treemacs - TODO
+ [[file:../modules/ui/unicode/README.org][unicode]] - TODO
+ vc-gutter - TODO
+ vi-tilde-fringe - TODO
+ [[file:../modules/ui/window-select/README.org][window-select]] =+switch-window +numbers= - TODO
+ [[file:../modules/ui/workspaces/README.org][workspaces]] - Isolated workspaces
+ [[file:../modules/ui/zen/README.org][zen]] - Distraction-free coding (or writing)<|MERGE_RESOLUTION|>--- conflicted
+++ resolved
@@ -116,11 +116,8 @@
 + [[file:../modules/lang/javascript/README.org][javascript]] =+lsp= - JavaScript, TypeScript, and CoffeeScript support
 + julia =+lsp= - TODO
 + kotlin =+lsp+= - TODO
-<<<<<<< HEAD
 + [[file:../modules/lang/latex/README.org][latex]] =+latexmk +cdlatex +lsp= - TODO
-=======
 + [[file:../modules/lang/latex/README.org][latex]] =+latexmk +cdlatex +fold= - TODO
->>>>>>> 8532aa8d
 + lean - TODO
 + [[file:../modules/lang/ledger/README.org][ledger]] - TODO
 + lua =+moonscript= - TODO
