#+TITLE: Module Appendix
#+STARTUP: nofold

Functionality in Doom is divided into collections of code called modules (à la
Spacemacs' layers). A module is a bundle of packages, configuration and
commands, organized into a unit that can be enabled or disabled by adding or
removing them from your ~doom!~ block (found in =$DOOMDIR/init.el=).

* Table of Contents :TOC:
- [[#app][:app]]
- [[#checkers][:checkers]]
- [[#completion][:completion]]
- [[#config][:config]]
- [[#editor][:editor]]
- [[#emacs][:emacs]]
- [[#email][:email]]
- [[#input][:input]]
- [[#lang][:lang]]
- [[#term][:term]]
- [[#tools][:tools]]
- [[#ui][:ui]]

* :app
Application modules are complex and opinionated modules that transform Emacs
toward a specific purpose. They may have additional dependencies and should be
loaded last, before =:config= modules.

+ [[file:../modules/app/calendar/README.org][calendar]] - TODO
+ [[file:../modules/app/irc/README.org][irc]] - how neckbeards socialize
+ rss =+org= - an RSS client in Emacs
+ [[file:../modules/app/twitter/README.org][twitter]] - A twitter client for Emacs

* :checkers
+ syntax =+childframe= - Live error/warning highlights
+ spell =+everywhere= - Spell checking
+ grammar - TODO

* :completion
Modules that provide new interfaces or frameworks for completion, including code
completion.

+ [[file:../modules/completion/company/README.org][company]] =+childframe +tng= - The ultimate code completion backend
+ helm =+fuzzy +childframe= - *Another* search engine for love and life
+ ido - The /other/ *other* search engine for love and life
+ [[file:../modules/completion/ivy/README.org][ivy]] =+fuzzy +prescient +childframe= - /The/ search engine for love and life

* :config
Modules that configure Emacs one way or another, or focus on making it easier
for you to customize it yourself. It is best to load these last.

+ literate - For users with literate configs. This will tangle+compile a
  config.org in your ~doom-private-dir~ when it changes.
+ [[file:../modules/config/default/README.org][default]] =+bindings +smartparens= - The default module sets reasonable defaults
  for Emacs. It also provides a Spacemacs-inspired keybinding scheme and a
  smartparens config. Use it as a reference for your own modules.

* :editor
Modules that affect and augment your ability to manipulate or insert text.

+ [[file:../modules/editor/evil/README.org][evil]] =+everywhere= - transforms Emacs into Vim
+ [[file:../modules/editor/file-templates/README.org][file-templates]] - Auto-inserted templates in blank new files
+ [[file:../modules/editor/fold/README.org][fold]] - universal code folding
+ format =+onsave= - TODO
+ [[file:../modules/editor/lispy/README.org][lispy]] - TODO
+ multiple-cursors - TODO
+ [[file:../modules/editor/objed/README.org][objed]] - TODO
+ [[file:../modules/editor/parinfer/README.org][parinfer]] - TODO
+ rotate-text - TODO
+ [[file:../modules/editor/snippets/README.org][snippets]] - Snippet expansion for lazy typists
+ [[file:../modules/editor/word-wrap/README.org][word-wrap]] - soft wrapping with language-aware indent

* :emacs
Modules that reconfigure or augment packages or features built into Emacs.

+ [[file:../modules/emacs/dired/README.org][dired]] =+ranger +icons= - TODO
+ electric - TODO
+ [[file:../modules/emacs/ibuffer/README.org][ibuffer]] =+icons= - TODO
+ vc - TODO

* :email
+ [[file:../modules/email/mu4e/README.org][mu4e]] =+gmail= - TODO
+ notmuch - TODO
+ wanderlust =+gmail= - TODO

* :input
+ [[file:../modules/input/chinese/README.org][chinese]] - TODO
+ [[file:../modules/input/japanese/README.org][japanese]] - TODO

* :lang
Modules that bring support for a language or group of languages to Emacs.

+ [[file:../modules/lang/agda/README.org][agda]] - TODO
+ assembly - TODO
+ [[file:../modules/lang/cc/README.org][cc]] =+lsp= - TODO
+ [[file:../modules/lang/clojure/README.org][clojure]] =+lsp= - TODO
+ common-lisp - TODO
+ [[file:../modules/lang/coq/README.org][coq]] - TODO
+ crystal - TODO
+ [[file:../modules/lang/csharp/README.org][csharp]] - TODO
+ data - TODO
+ [[file:../modules/lang/elixir/README.org][elixir]] =+lsp= - TODO
+ elm - TODO
+ emacs-lisp - TODO
+ erlang - TODO
+ [[file:../modules/lang/ess/README.org][ess]] =+lsp= - TODO
+ [[file:../modules/lang/faust/README.org][faust]] - TODO
+ [[file:../modules/lang/fsharp/README.org][fsharp]] - TODO
+ [[file:../modules/lang/fstar/README.org][fstar]] - F* support
+ [[file:../modules/lang/go/README.org][go]] =+lsp= - TODO
+ [[file:../modules/lang/haskell/README.org][haskell]] =+dante +intero +lsp= - TODO
+ hy - TODO
+ [[file:../modules/lang/idris/README.org][idris]] - TODO
+ java =+meghanada +lsp= - TODO
+ [[file:../modules/lang/javascript/README.org][javascript]] =+lsp= - JavaScript, TypeScript, and CoffeeScript support
+ julia - TODO
+ kotlin =+lsp+= - TODO
+ [[file:../modules/lang/latex/README.org][latex]] =+latexmk +cdlatex= - TODO
+ lean - TODO
+ [[file:../modules/lang/ledger/README.org][ledger]] - TODO
+ lua =+moonscript= - TODO
+ [[file:../modules/lang/markdown/README.org][markdown]] =+grip= - TODO
+ [[file:../modules/lang/nim/README.org][nim]] - TODO
+ nix - TODO
+ [[file:../modules/lang/ocaml/README.org][ocaml]] =+lsp= - TODO
+ [[file:../modules/lang/org/README.org][org]] =+brain +dragndrop +gnuplot +hugo +ipython +journal +jupyter +pandoc +pomodoro +present= - TODO
+ [[file:../modules/lang/perl/README.org][perl]] - TODO
+ [[file:../modules/lang/php/README.org][php]] =+lsp= - TODO
+ plantuml - TODO
+ purescript - TODO
+ [[file:../modules/lang/python/README.org][python]] =+lsp +pyenv +conda= - TODO
+ qt - TODO
+ racket - TODO
+ [[file:../modules/lang/rest/README.org][rest]] - TODO
<<<<<<< HEAD
+ ruby =+lsp +rvm +rbenv +chruby= - TODO
=======
+ ruby =+lsp +rvm +rbenv +rails= - TODO
>>>>>>> ed2fb683
+ [[file:../modules/lang/rust/README.org][rust]] =+lsp= - TODO
+ scala =+lsp= - TODO
+ [[file:../modules/lang/scheme/README.org][scheme]] - TODO
+ [[file:../modules/lang/sh/README.org][sh]] =+fish +lsp= - TODO
+ [[file:../modules/lang/solidity/README.org][solidity]] - TODO
+ swift =+lsp= - TODO
+ terra - TODO
+ web =+lsp= - HTML and CSS (SCSS/SASS/LESS/Stylus) support.

* :term
Modules that offer terminal emulation.

+ eshell - TODO
+ shell - TODO
+ term - TODO
+ [[file:../modules/term/vterm/README.org][vterm]] - TODO

* :tools
Small modules that give Emacs access to external tools & services.

+ ansible - TODO
+ debugger - A (nigh-)universal debugger in Emacs
+ [[file:../modules/tools/direnv/README.org][direnv]] - TODO
+ [[file:../modules/tools/docker/README.org][docker]] =+lsp= - TODO
+ [[file:../modules/tools/editorconfig/README.org][editorconfig]] - TODO
+ [[file:../modules/tools/ein/README.org][ein]] - TODO
+ [[file:../modules/tools/eval/README.org][eval]] =+overlay= - REPL & code evaluation support for a variety of languages
+ gist - TODO
+ [[file:../modules/tools/lookup/README.org][lookup]] =+dictionary +docsets= - Universal jump-to & documentation lookup
  backend
+ [[file:../modules/tools/lsp/README.org][lsp]] =+peek= - TODO
+ macos - TODO
+ magit - TODO
+ make - TODO
+ pass - TODO
+ pdf - TODO
+ prodigy - TODO
+ rgb - TODO
+ [[file:../modules/tools/terraform/README.org][terraform]]
+ tmux - TODO
+ upload - TODO

* :ui
Aesthetic modules that affect the Emacs interface or user experience.

+ [[file:../modules/ui/deft/README.org][deft]] - TODO
+ [[file:../modules/ui/doom/README.org][doom]] - TODO
+ [[file:../modules/ui/doom-dashboard/README.org][doom-dashboard]] - TODO
+ [[file:../modules/ui/doom-quit/README.org][doom-quit]] - TODO
+ fill-column - TODO
+ [[file:../modules/ui/hl-todo/README.org][hl-todo]] - TODO
+ [[file:../modules/ui/hydra/README.org][hydra]] - TODO
+ indent-guides - TODO
+ [[file:../modules/ui/modeline/README.org][modeline]] - TODO
+ [[file:../modules/ui/nav-flash/README.org][nav-flash]] - TODO
+ [[file:../modules/ui/neotree/README.org][neotree]] - TODO
+ [[file:../modules/ui/ophints/README.org][ophints]] - TODO
+ [[file:../modules/ui/popup/README.org][popup]] =+all +defaults= - Makes temporary/disposable windows less intrusive
+ pretty-code - TODO
+ [[file:../modules/ui/tabs/README.org][tabs]] - TODO
+ treemacs - TODO
+ [[file:../modules/ui/unicode/README.org][unicode]] - TODO
+ vc-gutter - TODO
+ vi-tilde-fringe - TODO
+ [[file:../modules/ui/window-select/README.org][window-select]] =+switch-window +numbers= - TODO
+ [[file:../modules/ui/workspaces/README.org][workspaces]] - Isolated workspaces
+ [[file:../modules/ui/zen/README.org][zen]] - Distraction-free coding (or writing)<|MERGE_RESOLUTION|>--- conflicted
+++ resolved
@@ -131,11 +131,7 @@
 + qt - TODO
 + racket - TODO
 + [[file:../modules/lang/rest/README.org][rest]] - TODO
-<<<<<<< HEAD
-+ ruby =+lsp +rvm +rbenv +chruby= - TODO
-=======
-+ ruby =+lsp +rvm +rbenv +rails= - TODO
->>>>>>> ed2fb683
++ ruby =+lsp +rvm +rbenv +rails +chruby= - TODO
 + [[file:../modules/lang/rust/README.org][rust]] =+lsp= - TODO
 + scala =+lsp= - TODO
 + [[file:../modules/lang/scheme/README.org][scheme]] - TODO
